#  IRIS Source Code
#  Copyright (C) 2021 - Airbus CyberSecurity (SAS)
#  ir@cyberactionlab.net
#
#  This program is free software; you can redistribute it and/or
#  modify it under the terms of the GNU Lesser General Public
#  License as published by the Free Software Foundation; either
#  version 3 of the License, or (at your option) any later version.
#
#  This program is distributed in the hope that it will be useful,
#  but WITHOUT ANY WARRANTY; without even the implied warranty of
#  MERCHANTABILITY or FITNESS FOR A PARTICULAR PURPOSE.  See the GNU
#  Lesser General Public License for more details.
#
#  You should have received a copy of the GNU Lesser General Public License
#  along with this program; if not, write to the Free Software Foundation,
#  Inc., 51 Franklin Street, Fifth Floor, Boston, MA  02110-1301, USA.


version: "3.5"
services:
  rabbitmq:
      image: rabbitmq:3-management-alpine
      container_name: rabbitmq
      ports:
          - "127.0.0.1:5672:5672"
          - "127.0.0.1:15672:15672"
      networks:
        - iris_backend

  db:
    build:
      context: docker/db
    container_name: iriswebapp_db
    restart: always
    ports:
      - "127.0.0.1:5432:5432"
    environment:
      - POSTGRES_PASSWORD
      - POSTGRES_USER
      - POSTGRES_DB
      - DB_USER
      - DB_PASS
    networks:
      - iris_backend
    volumes:
      - db_data:/var/lib/postgresql/data

  app:
    build:
      context: .
      dockerfile: docker/webApp/Dockerfile
    image: iriswebapp_app:latest
<<<<<<< HEAD
    container_name: iriswebapp_app
    command: ['./iris-entrypoint.sh', 'iriswebapp']
=======
    command: ['nohup', './iris-entrypoint.sh', 'iriswebapp']
>>>>>>> 743c21e4
    volumes:
      # RootCA necessary when dealing with an auth server without a trusted CA signed certificate
      - ./certificates/rootCA/irisRootCACert.pem:/etc/irisRootCACert.pem:ro
      - iris-downloads:/home/iris/downloads
      - user_templates:/home/iris/user_templates
      - server_data:/home/iris/server_data
    restart: always
    depends_on:
      - "rabbitmq"
      - "db"
    ports:
      - "127.0.0.1:8000:8000"
    extra_hosts:
      - "auth_iris.app.dev:172.17.0.1"
    environment:
      - POSTGRES_PASSWORD
      - POSTGRES_USER
      - POSTGRES_DB
      - DB_USER
      - DB_PASS
      - DB_HOST
      - DB_PORT
      - DOCKERIZED
      - SECRET_KEY
      - SECURITY_PASSWORD_SALT
    networks:
      - iris_backend
      - iris_frontend

  worker:
    build:
      context: .
      dockerfile: docker/webApp/Dockerfile
    image: iriswebapp_app:latest
    container_name: iriswebapp_worker
    command: ['./wait-for-iriswebapp.sh', 'app:8000', './iris-entrypoint.sh', 'iris-worker']
    volumes:
      - ./certificates/rootCA/irisRootCACert.pem:/etc/irisRootCACert.pem:ro
      - iris-downloads:/home/iris/downloads
      - user_templates:/home/iris/user_templates
      - server_data:/home/iris/server_data
    depends_on:
      - "rabbitmq"
      - "db"
      - "app"
    environment:
      - POSTGRES_PASSWORD
      - POSTGRES_USER
      - POSTGRES_DB
      - DB_USER
      - DB_PASS
      - DB_HOST
      - DB_PORT
      - DOCKERIZED
      - IRIS_WORKER
    networks:
      - iris_frontend
      - iris_backend

  nginx:
    build:
      context: ./docker/nginx
      args:
        NGINX_CONF_GID: 1234
    image: iriswebapp_nginx:latest
    container_name: iriswebapp_nginx
    environment:
      - APP_HOST
      - APP_PORT
      - SERVER_NAME
      - CERT_FILENAME
      - KEY_FILENAME
    networks:
      - iris_frontend
      - iris_backend
    ports:
      - "4433:8443"
    volumes:
      - "./docker/dev_certs/:/www/certs/:ro"
    restart: on-failure:5
    depends_on:
      - "app"

volumes:
  iris-downloads:
  user_templates:
  server_data:
  db_data:

networks:
  iris_backend:
    name: iris_backend
    driver: bridge
  iris_frontend:
    name: iris_frontend
    driver: bridge<|MERGE_RESOLUTION|>--- conflicted
+++ resolved
@@ -51,12 +51,8 @@
       context: .
       dockerfile: docker/webApp/Dockerfile
     image: iriswebapp_app:latest
-<<<<<<< HEAD
     container_name: iriswebapp_app
-    command: ['./iris-entrypoint.sh', 'iriswebapp']
-=======
     command: ['nohup', './iris-entrypoint.sh', 'iriswebapp']
->>>>>>> 743c21e4
     volumes:
       # RootCA necessary when dealing with an auth server without a trusted CA signed certificate
       - ./certificates/rootCA/irisRootCACert.pem:/etc/irisRootCACert.pem:ro
