#  IRIS Source Code
#  Copyright (C) 2023 - DFIR-IRIS
#  contact@dfir-iris.org
#
#  This program is free software; you can redistribute it and/or
#  modify it under the terms of the GNU Lesser General Public
#  License as published by the Free Software Foundation; either
#  version 3 of the License, or (at your option) any later version.
#
#  This program is distributed in the hope that it will be useful,
#  but WITHOUT ANY WARRANTY; without even the implied warranty of
#  MERCHANTABILITY or FITNESS FOR A PARTICULAR PURPOSE.  See the GNU
#  Lesser General Public License for more details.
#
#  You should have received a copy of the GNU Lesser General Public License
#  along with this program; if not, write to the Free Software Foundation,
#  Inc., 51 Franklin Street, Fifth Floor, Boston, MA  02110-1301, USA.

name: Continuous Integration
on: [push, pull_request]

jobs:

  tests:
    name: API tests
    runs-on: ubuntu-22.04
    steps:
      - name: Check out iris
        uses: actions/checkout@v4
      - name: Build dockers
        run: |
          # TODO using the environment file from tests to build here. 
          #      I am a bit uneasy with this choice.
          #      For now this works, but if we come to have different .env files for different tests, it won't anymore.
          #      Maybe the .env should be split to differentiate the variables used during the build from the variables used at runtime, 
          #      or maybe the docker building phase should also be part of the tests 
          #      and we should build different dockers according to the scenarios? This sounds like an issue to me...
          cp tests/data/basic.env .env
          docker compose -f docker-compose.dev.yml build
      - name: Run tests
        working-directory: tests
        run: |
          python -m venv venv
          source venv/bin/activate
          pip install -r requirements.txt
          PYTHONUNBUFFERED=true python -m unittest --verbose
      - name: Start development server
        run: |
          docker compose -f docker-compose.dev.yml up --detach
<<<<<<< HEAD
      - name: Run end to end tests with Cypress
        uses: cypress-io/github-action@v6
        with:
          browser: firefox
          wait-on: http://127.0.0.1:8000
          working-directory: tests_end_to_end
      - name: Generate GraphQL documentation
        run: |
          npx --package=cheerio@1.0.0-rc.12 --package=spectaql@^3.0.0 spectaql source/spectaql/config.yml
      - name: Stop development server
        run: |
=======
          npx spectaql@^3.0.2 source/spectaql/config.yml
>>>>>>> 1f0230b1
          docker compose down
      - uses: actions/upload-artifact@v4
        with:
            name: GraphQL DFIR-IRIS documentation
            path: public
            if-no-files-found: error<|MERGE_RESOLUTION|>--- conflicted
+++ resolved
@@ -47,7 +47,6 @@
       - name: Start development server
         run: |
           docker compose -f docker-compose.dev.yml up --detach
-<<<<<<< HEAD
       - name: Run end to end tests with Cypress
         uses: cypress-io/github-action@v6
         with:
@@ -56,12 +55,9 @@
           working-directory: tests_end_to_end
       - name: Generate GraphQL documentation
         run: |
-          npx --package=cheerio@1.0.0-rc.12 --package=spectaql@^3.0.0 spectaql source/spectaql/config.yml
+          npx spectaql@^3.0.2 source/spectaql/config.yml
       - name: Stop development server
         run: |
-=======
-          npx spectaql@^3.0.2 source/spectaql/config.yml
->>>>>>> 1f0230b1
           docker compose down
       - uses: actions/upload-artifact@v4
         with:
