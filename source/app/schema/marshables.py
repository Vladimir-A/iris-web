#!/usr/bin/env python3
#
#  IRIS Source Code
#  Copyright (C) 2021 - Airbus CyberSecurity (SAS)
#  ir@cyberactionlab.net
#
#  This program is free software; you can redistribute it and/or
#  modify it under the terms of the GNU Lesser General Public
#  License as published by the Free Software Foundation; either
#  version 3 of the License, or (at your option) any later version.
#
#  This program is distributed in the hope that it will be useful,
#  but WITHOUT ANY WARRANTY; without even the implied warranty of
#  MERCHANTABILITY or FITNESS FOR A PARTICULAR PURPOSE.  See the GNU
#  Lesser General Public License for more details.
#
#  You should have received a copy of the GNU Lesser General Public License
#  along with this program; if not, write to the Free Software Foundation,
#  Inc., 51 Franklin Street, Fifth Floor, Boston, MA  02110-1301, USA.
from typing import Any, Dict, List, Optional, Tuple, Union
import uuid

import datetime
import logging
import os
import random
import re
import shutil
import string
import tempfile
from pathlib import Path

import dateutil.parser
import marshmallow
import pyminizip
from flask_login import current_user
from marshmallow import fields, Schema, validate, ValidationError
from marshmallow import post_load
from marshmallow import pre_load
from marshmallow import ValidationError
from marshmallow.validate import Length
from marshmallow_sqlalchemy import auto_field
from sqlalchemy import func
from werkzeug.datastructures import FileStorage

from app import app
from app import db
from app import ma
from app.datamgmt.datastore.datastore_db import datastore_get_standard_path
from app.datamgmt.manage.manage_attribute_db import merge_custom_attributes
from app.iris_engine.access_control.utils import ac_mask_from_val_list
from app.models import AnalysisStatus, CaseClassification, SavedFilter, DataStorePath, IrisModuleHook
from app.models import AssetsType
from app.models import CaseAssets
from app.models import CaseReceivedFile
from app.models import CaseTasks
from app.models import Cases
from app.models import CasesEvent
from app.models import Client
from app.models import Comments
from app.models import Contact
from app.models import DataStoreFile
from app.models import EventCategory
from app.models import GlobalTasks
from app.models import Ioc
from app.models import IocType
from app.models import Notes
from app.models import NotesGroup
from app.models import ServerSettings
from app.models import TaskStatus
from app.models import Tlp
from app.models.alerts import Alert, Severity, AlertStatus
from app.models.authorization import Group
from app.models.authorization import Organisation
from app.models.authorization import User
from app.models.cases import CaseState
<<<<<<< HEAD
from app.models import IrisModule
from app.util import file_sha256sum, str_to_bool
=======
from app.util import file_sha256sum, str_to_bool, assert_type_mml
>>>>>>> bdb2a2c5
from app.util import stream_sha256sum

ALLOWED_EXTENSIONS = {'png', 'svg'}

log = app.logger



def allowed_file_icon(filename: str):
    """
    Checks if the file extension of the given filename is allowed.

    Args:
        filename (str): The name of the file to check.

    Returns:
        bool: True if the filename has an extension and the extension is in the ALLOWED_EXTENSIONS set, False otherwise.
    """
    return '.' in filename and \
        filename.rsplit('.', 1)[1].lower() in ALLOWED_EXTENSIONS


def get_random_string(length: int) -> str:
    """
    Generates a random string of lowercase letters.

    Args:
        length (int): The length of the string to generate.

    Returns:
        str: A random string of lowercase letters with the given length.
    """
    letters = string.ascii_lowercase
    result_str = ''.join(random.choice(letters) for i in range(length))
    return result_str


def store_icon(file):
    """Stores an icon file.

    This function stores an icon file in the asset store path and creates a symlink to it in the asset show path.
    The file is saved with a randomly generated filename. If the file is not valid or its filetype is not allowed,
    the function returns an error message.

    Args:
        file: The icon file to store.

    Returns:
        A tuple containing the filename of the stored file (or None if an error occurred) and a message.

    """
    if not file:
        return None, 'Icon file is not valid'

    if not allowed_file_icon(file.filename):
        return None, 'Icon filetype is not allowed'

    filename = get_random_string(18)

    try:
        store_fullpath = os.path.join(app.config['ASSET_STORE_PATH'], filename)
        show_fullpath = os.path.join(app.config['APP_PATH'], 'app',
                                     app.config['ASSET_SHOW_PATH'].strip(os.path.sep),
                                     filename)
        file.save(store_fullpath)
        os.symlink(store_fullpath, show_fullpath)

    except Exception as e:
        return None, f"Unable to add icon {e}"

    return filename, 'Saved'


class CaseNoteSchema(ma.SQLAlchemyAutoSchema):
    """Schema for serializing and deserializing CaseNote objects.

    This schema defines the fields to include when serializing and deserializing CaseNote objects.
    It includes fields for the CSRF token, group ID, group UUID, and group title.

    """
    csrf_token: str = fields.String(required=False)
    group_id: int = fields.Integer()
    group_uuid: uuid.UUID = fields.UUID()
    group_title: str = fields.String()

    class Meta:
        model = Notes
        load_instance = True


class CaseAddNoteSchema(ma.Schema):
    """Schema for serializing and deserializing CaseNote objects.

    This schema defines the fields to include when serializing and deserializing CaseNote objects.
    It includes fields for the note ID, note title, note content, group ID, CSRF token, and custom attributes.
    It also includes a method for verifying the group ID and a post-load method for merging custom attributes.

    """
    note_id: int = fields.Integer(required=False)
    note_title: str = fields.String(required=True, validate=Length(min=1, max=154), allow_none=False)
    note_content: str = fields.String(required=False)
    group_id: int = fields.Integer(required=True)
    csrf_token: str = fields.String(required=False)
    custom_attributes: Dict[str, Any] = fields.Dict(required=False)

    def verify_group_id(self, data: Dict[str, Any], **kwargs: Any) -> Dict[str, Any]:
        """Verifies that the group ID is valid.

        This method verifies that the group ID specified in the data is valid for the case ID specified in kwargs.
        If the group ID is valid, it returns the data. Otherwise, it raises a validation error.

        Args:
            data: The data to verify.
            kwargs: Additional keyword arguments, including the case ID.

        Returns:
            The verified data.

        Raises:
            ValidationError: If the group ID is invalid.

        """
        assert_type_mml(input_var=data.get('group_id'),
                        field_name="group_id",
                        type=int)

        group = NotesGroup.query.filter(
            NotesGroup.group_id == data.get('group_id'),
            NotesGroup.group_case_id == kwargs.get('caseid')
        ).first()
        if group:
            return data

        raise marshmallow.exceptions.ValidationError("Invalid group id for note",
                                                     field_name="group_id")

    @post_load
    def custom_attributes_merge(self, data: Dict[str, Any], **kwargs: Any) -> Dict[str, Any]:
        """Merges custom attributes.

        This method merges any custom attributes specified in the data with the existing custom attributes for the note.
        If there are no custom attributes specified, it returns the data unchanged.

        Args:
            data: The data to merge.
            kwargs: Additional keyword arguments.

        Returns:
            The merged data.

        """
        new_attr = data.get('custom_attributes')
        if new_attr is not None:

            assert_type_mml(input_var=data.get('note_id'),
                            field_name="note_id",
                            type=int)

            data['custom_attributes'] = merge_custom_attributes(new_attr, data.get('note_id'), 'note')

        return data


class CaseGroupNoteSchema(ma.SQLAlchemyAutoSchema):
    """Schema for serializing and deserializing NotesGroup objects.

    This schema defines the fields to include when serializing and deserializing NotesGroup objects.
    It includes fields for the group ID, group UUID, group title, and the notes associated with the group.

    """

    class Meta:
        model = NotesGroup
        load_instance = True


class AssetTypeSchema(ma.SQLAlchemyAutoSchema):
    """Schema for serializing and deserializing AssetsType objects.

    This schema defines the fields to include when serializing and deserializing AssetsType objects.
    It includes fields for the CSRF token, asset name, asset description, and asset icons for both compromised and
    not compromised states. It also includes a method for verifying that the asset name is unique and a method for
    loading and storing asset icons.

    """
    csrf_token: str = fields.String(required=False)
    asset_name: str = auto_field('asset_name', required=True, validate=Length(min=2), allow_none=False)
    asset_description: str = auto_field('asset_description', required=True, validate=Length(min=2), allow_none=False)
    asset_icon_compromised: str = auto_field('asset_icon_compromised')
    asset_icon_not_compromised: str = auto_field('asset_icon_not_compromised')

    class Meta:
        model = AssetsType
        load_instance = True

    @post_load
    def verify_unique(self, data: Dict[str, Any], **kwargs: Any) -> Dict[str, Any]:
        """Verifies that the asset name is unique.

        This method verifies that the asset name specified in the data is unique. If the asset name is not unique,
        it raises a validation error.

        Args:
            data: The data to verify.
            kwargs: Additional keyword arguments.

        Returns:
            The verified data.

        Raises:
            ValidationError: If the asset name is not unique.

        """
        
        assert_type_mml(input_var=data.asset_name,
                        field_name="asset_name",
                        type=str)
        

        assert_type_mml(input_var=data.asset_id,
                        field_name="asset_id",
                        type=int)

        client = AssetsType.query.filter(
            func.lower(AssetsType.asset_name) == func.lower(data.asset_name),
            AssetsType.asset_id != data.asset_id
        ).first()
        if client:
            raise marshmallow.exceptions.ValidationError(
                "Asset type name already exists",
                field_name="asset_name"
            )

        return data

    def load_store_icon(self, file_storage: Any, field_type: str) -> Optional[str]:
        """Loads and stores an asset icon.

        This method loads and stores an asset icon from the specified file storage. If the file storage is not valid
        or its filetype is not allowed, it raises a validation error.

        Args:
            file_storage: The file storage containing the asset icon.
            field_type: The type of asset icon to load and store.

        Returns:
            The filename of the stored asset icon, or None if an error occurred.

        Raises:
            ValidationError: If the file storage is not valid or its filetype is not allowed.

        """
        if not file_storage.filename:
            return None

        fpath, message = store_icon(file_storage)

        if fpath is None:
            raise marshmallow.exceptions.ValidationError(
                message,
                field_name=field_type
            )

        setattr(self, field_type, fpath)

        return fpath


class CaseAssetsSchema(ma.SQLAlchemyAutoSchema):
    """Schema for serializing and deserializing CaseAssets objects.

    This schema defines the fields to include when serializing and deserializing CaseAssets objects.
    It includes fields for the asset name, IOC links, asset enrichment, asset type, and custom attributes.
    It also includes methods for verifying the asset type ID and analysis status ID, and for merging custom attributes.

    """
    asset_name: str = auto_field('asset_name', required=True, allow_none=False)
    ioc_links: List[int] = fields.List(fields.Integer, required=False)
    asset_enrichment: str = auto_field('asset_enrichment', required=False)
    asset_type: AssetTypeSchema = ma.Nested(AssetTypeSchema, required=False)

    class Meta:
        model = CaseAssets
        include_fk = True
        load_instance = True

    @pre_load
    def verify_data(self, data: Dict[str, Any], **kwargs: Any) -> Dict[str, Any]:
        """Verifies the asset type ID and analysis status ID.

        This method verifies that the asset type ID and analysis status ID specified in the data are valid.
        If either ID is invalid, it raises a validation error.

        Args:
            data: The data to verify.
            kwargs: Additional keyword arguments.

        Returns:
            The verified data.

        Raises:
            ValidationError: If either ID is invalid.

        """
        assert_type_mml(input_var=data.get('asset_type_id'),
                        field_name="asset_type_id",
                        type=int)

        asset_type = AssetsType.query.filter(AssetsType.asset_id == data.get('asset_type_id')).count()
        if not asset_type:
            raise marshmallow.exceptions.ValidationError("Invalid asset type ID",
                                                         field_name="asset_type_id")

        assert_type_mml(input_var=data.get('analysis_status_id'),
                        field_name="analysis_status_id", type=int,
                        allow_none=True)

        if data.get('analysis_status_id'):
            status = AnalysisStatus.query.filter(AnalysisStatus.id == data.get('analysis_status_id')).count()
            if not status:
                raise marshmallow.exceptions.ValidationError("Invalid analysis status ID",
                                                             field_name="analysis_status_id")

        return data

    @post_load
    def custom_attributes_merge(self, data: Dict[str, Any], **kwargs: Any) -> Dict[str, Any]:
        """Merges custom attributes.

        This method merges any custom attributes specified in the data with the existing custom attributes for the asset.
        If there are no custom attributes specified, it returns the data unchanged.

        Args:
            data: The data to merge.
            kwargs: Additional keyword arguments.

        Returns:
            The merged data.

        """
        new_attr = data.get('custom_attributes')
        if new_attr is not None:
            assert_type_mml(input_var=data.get('asset_id'),
                            field_name="asset_id", type=int,
                            allow_none=True)

            data['custom_attributes'] = merge_custom_attributes(new_attr, data.get('asset_id'), 'asset')

        return data


class CaseTemplateSchema(ma.Schema):
    """Schema for serializing and deserializing CaseTemplate objects.

    This schema defines the fields to include when serializing and deserializing CaseTemplate objects.
    It includes fields for the template ID, the user ID of the user who created the template, the creation and update
    timestamps, the name, display name, description, author, title prefix, summary, tags, and classification of the
    template. It also includes fields for the tasks and note groups associated with the template, and methods for
    validating the format of the tasks and note groups.

    """
    id: int = fields.Integer(dump_only=True)
    created_by_user_id: int = fields.Integer(required=True)
    created_at: datetime = fields.DateTime(dump_only=True)
    updated_at: datetime = fields.DateTime(dump_only=True)
    name: str = fields.String(required=True)
    display_name: Optional[str] = fields.String(allow_none=True, missing="")
    description: Optional[str] = fields.String(allow_none=True, missing="")
    author: Optional[str] = fields.String(allow_none=True, validate=Length(max=128), missing="")
    title_prefix: Optional[str] = fields.String(allow_none=True, validate=Length(max=32), missing="")
    summary: Optional[str] = fields.String(allow_none=True, missing="")
    tags: Optional[List[str]] = fields.List(fields.String(), allow_none=True, missing=[])
    classification: Optional[str] = fields.String(allow_none=True, missing="")

    def validate_string_or_list(value: Union[str, List[str]]) -> Union[str, List[str]]:
        """Validates that a value is a string or a list of strings.

        This method validates that a value is either a string or a list of strings. If the value is a list, it also
        validates that all items in the list are strings.

        Args:
            value: The value to validate.

        Returns:
            The validated value.

        Raises:
            ValidationError: If the value is not a string or a list of strings.

        """
        if not isinstance(value, (str, list)):
            raise ValidationError('Value must be a string or a list of strings')
        if isinstance(value, list):
            for item in value:
                if not isinstance(item, str):
                    raise ValidationError('All items in list must be strings')
        return value

    def validate_string_or_list_of_dict(value: Union[str, List[Dict[str, str]]]) -> Union[str, List[Dict[str, str]]]:
        """Validates that a value is a string or a list of dictionaries with string values.

        This method validates that a value is either a string or a list of dictionaries with string values. If the value
        is a list, it also validates that all items in the list are dictionaries with string values.

        Args:
            value: The value to validate.

        Returns:
            The validated value.

        Raises:
            ValidationError: If the value is not a string or a list of dictionaries with string values.

        """
        if not isinstance(value, (str, list)):
            raise ValidationError('Value must be a string or a list of strings')
        if isinstance(value, list):
            for item in value:
                if not isinstance(item, dict):
                    raise ValidationError('All items in list must be dict')
                for ivalue in item.values():
                    if not isinstance(ivalue, str):
                        raise ValidationError('All items in dict must be str')
        return value

    tasks: Optional[List[Dict[str, Union[str, List[str]]]]] = fields.List(
        fields.Dict(keys=fields.Str(), values=fields.Raw(validate=[validate_string_or_list])),
        allow_none=True,
        missing=[]
    )
    note_groups: Optional[List[Dict[str, Union[str, List[Dict[str, str]]]]]] = fields.List(
        fields.Dict(keys=fields.Str(), values=fields.Raw(validate=[validate_string_or_list_of_dict])),
        allow_none=True,
        missing=[]
    )


class IocTypeSchema(ma.SQLAlchemyAutoSchema):
    """Schema for serializing and deserializing IocType objects.

    This schema defines the fields to include when serializing and deserializing IocType objects.
    It includes fields for the IOC type name, description, taxonomy, validation regex, and validation expectation.
    It also includes a method for verifying that the IOC type name is unique.

    """
    type_name: str = auto_field('type_name', required=True, validate=Length(min=2), allow_none=False)
    type_description: str = auto_field('type_description', required=True, validate=Length(min=2), allow_none=False)
    type_taxonomy: Optional[str] = auto_field('type_taxonomy')
    type_validation_regex: Optional[str] = auto_field('type_validation_regex')
    type_validation_expect: Optional[str] = auto_field('type_validation_expect')

    class Meta:
        model = IocType
        load_instance = True

    @post_load
    def verify_unique(self, data: Dict[str, Any], **kwargs: Any) -> Dict[str, Any]:
        """Verifies that the IOC type name is unique.

        This method verifies that the IOC type name specified in the data is unique.
        If the name is not unique, it raises a validation error.

        Args:
            data: The data to verify.
            kwargs: Additional keyword arguments.

        Returns:
            The verified data.

        Raises:
            ValidationError: If the IOC type name is not unique.

        """
        client = IocType.query.filter(
            func.lower(IocType.type_name) == func.lower(data['type_name']),
            IocType.type_id != data['type_id']
        ).first()
        if client:
            raise marshmallow.exceptions.ValidationError(
                "IOC type name already exists",
                field_name="type_name"
            )

        return data


class IocSchema(ma.SQLAlchemyAutoSchema):
    """Schema for serializing and deserializing IOC objects.

    This schema defines the fields to include when serializing and deserializing IOC objects.
    It includes fields for the IOC value, enrichment data, and the IOC type associated with the IOC.
    It also includes methods for verifying the format of the IOC value and merging custom attributes.

    """
    ioc_value: str = auto_field('ioc_value', required=True, validate=Length(min=1), allow_none=False)
    ioc_enrichment: Optional[Dict[str, Any]] = auto_field('ioc_enrichment', required=False)
    ioc_type: Optional[IocTypeSchema] = ma.Nested(IocTypeSchema, required=False)

    class Meta:
        model = Ioc
        load_instance = True
        include_fk = True

    @pre_load
    def verify_data(self, data: Dict[str, Any], **kwargs: Any) -> Dict[str, Any]:
        """Verifies the format of the IOC value and associated IOC type.

        This method verifies that the IOC value specified in the data matches the expected format for the associated
        IOC type. If the value does not match the expected format, it raises a validation error. It also verifies that
        the specified IOC type ID and TLP ID are valid.

        Args:
            data: The data to verify.
            kwargs: Additional keyword arguments.

        Returns:
            The verified data.

        Raises:
            ValidationError: If the IOC value does not match the expected format or if the specified IOC type ID or
            TLP ID are invalid.

        """
        assert_type_mml(input_var=data.get('ioc_type_id'), 
                        field_name="ioc_type_id", 
                        type=int)

        ioc_type = IocType.query.filter(IocType.type_id == data.get('ioc_type_id')).first()
        if not ioc_type:
            raise marshmallow.exceptions.ValidationError("Invalid ioc type ID", field_name="ioc_type_id")

        assert_type_mml(input_var=data.get('ioc_tlp_id'), 
                        field_name="ioc_tlp_id", 
                        type=int)

        tlp_id = Tlp.query.filter(Tlp.tlp_id == data.get('ioc_tlp_id')).count()
        if not tlp_id:
            raise marshmallow.exceptions.ValidationError("Invalid TLP ID", field_name="ioc_tlp_id")

        if ioc_type.type_validation_regex:
            if not re.fullmatch(ioc_type.type_validation_regex, data.get('ioc_value'), re.IGNORECASE):
                error = f"The input doesn\'t match the expected format " \
                        f"(expected: {ioc_type.type_validation_expect or ioc_type.type_validation_regex})"
                raise marshmallow.exceptions.ValidationError(error, field_name="ioc_ioc_value")

        return data

    @post_load
    def custom_attributes_merge(self, data: Dict[str, Any], **kwargs: Any) -> Dict[str, Any]:
        """Merges custom attributes with the IOC data.

        This method merges any custom attributes specified in the data with the IOC data. If no custom attributes are
        specified, it returns the original data.

        Args:
            data: The data to merge.
            kwargs: Additional keyword arguments.

        Returns:
            The merged data.

        """
        new_attr = data.get('custom_attributes')
        if new_attr is not None:

            assert_type_mml(input_var=data.get('ioc_id'), 
                            field_name="ioc_id", 
                            type=int, 
                            allow_none=True)

            data['custom_attributes'] = merge_custom_attributes(new_attr, data.get('ioc_id'), 'ioc')

        return data


class UserSchema(ma.SQLAlchemyAutoSchema):
    """Schema for serializing and deserializing User objects.

    This schema defines the fields to include when serializing and deserializing User objects.
    It includes fields for the user's name, login, email, password, admin status, CSRF token, ID, primary organization ID,
    and service account status. It also includes methods for verifying the username, email, and password.

    """
    user_roles_str: List[str] = fields.List(fields.String, required=False)
    user_name: str = auto_field('name', required=True, validate=Length(min=2))
    user_login: str = auto_field('user', required=True, validate=Length(min=2))
    user_email: str = auto_field('email', required=True, validate=Length(min=2))
    user_password: Optional[str] = auto_field('password', required=False)
    user_isadmin: bool = fields.Boolean(required=True)
    csrf_token: Optional[str] = fields.String(required=False)
    user_id: Optional[int] = fields.Integer(required=False)
    user_primary_organisation_id: Optional[int] = fields.Integer(required=False)
    user_is_service_account: Optional[bool] = auto_field('is_service_account', required=False)

    class Meta:
        model = User
        load_instance = True
        include_fk = True
        exclude = ['api_key', 'password', 'ctx_case', 'ctx_human_case', 'user', 'name', 'email', 'is_service_account']

    @pre_load()
    def verify_username(self, data: Dict[str, Any], **kwargs: Any) -> Dict[str, Any]:
        """Verifies that the username is not already taken.

        This method verifies that the specified username is not already taken by another user. If the username is already
        taken, it raises a validation error.

        Args:
            data: The data to verify.
            kwargs: Additional keyword arguments.

        Returns:
            The verified data.

        Raises:
            ValidationError: If the username is already taken.

        """
        user = data.get('user_login')
        user_id = data.get('user_id')

        assert_type_mml(input_var=user_id, 
                        field_name="user_id", 
                        type=int)
        
        assert_type_mml(input_var=user, 
                        field_name="user_login", 
                        type=str)

        luser = User.query.filter(
            User.user == user
        ).all()
        for usr in luser:
            if usr.id != user_id:
                raise marshmallow.exceptions.ValidationError('User name already taken',
                                                             field_name="user_login")

        return data

    @pre_load()
    def verify_email(self, data: Dict[str, Any], **kwargs: Any) -> Dict[str, Any]:
        """Verifies that the email is not already taken.

        This method verifies that the specified email is not already taken by another user. If the email is already
        taken, it raises a validation error.

        Args:
            data: The data to verify.
            kwargs: Additional keyword arguments.

        Returns:
            The verified data.

        Raises:
            ValidationError: If the email is already taken.

        """
        email = data.get('user_email')
        user_id = data.get('user_id')

        assert_type_mml(input_var=user_id, 
                        field_name="user_id", 
                        type=int)
        
        assert_type_mml(input_var=email, 
                        field_name="user_email", 
                        type=str)

        luser = User.query.filter(
            User.email == email
        ).all()
        for usr in luser:
            if usr.id != user_id:
                raise marshmallow.exceptions.ValidationError('User email already taken',
                                                             field_name="user_email")

        return data

    @pre_load()
    def verify_password(self, data: Dict[str, Any], **kwargs: Any) -> Dict[str, Any]:
        """Verifies that the password meets the server's password policy.

        This method verifies that the specified password meets the server's password policy. If the password does not
        meet the policy, it raises a validation error.

        Args:
            data: The data to verify.
            kwargs: Additional keyword arguments.

        Returns:
            The verified data.

        Raises:
            ValidationError: If the password does not meet the server's password policy.

        """
        server_settings = ServerSettings.query.first()
        password = data.get('user_password')

        if (password == '' or password is None) and str_to_bool(data.get('user_is_service_account')) is True:
            return data

        if (password == '' or password is None) and data.get('user_id') != 0:
            # Update
            data.pop('user_password') if 'user_password' in data else None

        else:
            password_error = ""
            if len(password) < server_settings.password_policy_min_length:
                password_error += f"Password must be longer than {server_settings.password_policy_min_length} characters. "

            if server_settings.password_policy_upper_case:
                if not any(char.isupper() for char in password):
                    password_error += "Password must contain uppercase char. "

            if server_settings.password_policy_lower_case:
                if not any(char.islower() for char in password):
                    password_error += "Password must contain lowercase char. "

            if server_settings.password_policy_digit:
                if not any(char.isdigit() for char in password):
                    password_error += "Password must contain digit. "

            if len(server_settings.password_policy_special_chars) > 0:
                if not any(char in server_settings.password_policy_special_chars for char in password):
                    password_error += f"Password must contain a special char [{server_settings.password_policy_special_chars}]. "

            if len(password_error) > 0:
                raise marshmallow.exceptions.ValidationError(password_error,
                                                             field_name="user_password")

        return data


class CommentSchema(ma.SQLAlchemyAutoSchema):
    """Schema for serializing and deserializing Comment objects.

    This schema defines the fields to include when serializing and deserializing Comment objects.
    It includes fields for the comment ID, the user who made the comment, the comment text, and the timestamp of the comment.

    """
    user = ma.Nested(UserSchema, only=['id', 'user_name', 'user_login', 'user_email'])


    class Meta:
        model = Comments
        load_instance = True
        include_fk = True


class EventSchema(ma.SQLAlchemyAutoSchema):
    """Schema for serializing and deserializing Event objects.

    This schema defines the fields to include when serializing and deserializing Event objects.
    It includes fields for the event ID, event title, assets associated with the event, IOCs associated with the event,
    the date and time of the event, the time zone of the event, the category ID of the event, and the modification history
    of the event.

    """
    event_title: str = auto_field('event_title', required=True, validate=Length(min=2), allow_none=False)
    event_assets: List[int] = fields.List(fields.Integer, required=True, allow_none=False)
    event_iocs: List[int] = fields.List(fields.Integer, required=True, allow_none=False)
    event_date: datetime = fields.DateTime("%Y-%m-%dT%H:%M:%S.%f", required=True, allow_none=False)
    event_tz: str = fields.String(required=True, allow_none=False)
    event_category_id: int = fields.Integer(required=True, allow_none=False)
    event_date_wtz: datetime = fields.DateTime("%Y-%m-%dT%H:%M:%S.%f", required=False, allow_none=False)
    modification_history: str = auto_field('modification_history', required=False, readonly=True)
    event_comments_map: List[int] = fields.List(fields.Integer, required=False, allow_none=True)
    event_sync_iocs_assets: bool = fields.Boolean(required=False)

    class Meta:
        model = CasesEvent
        load_instance = True
        include_fk = True

    def validate_date(self, event_date: str, event_tz: str):
        """Validates the date and time of the event.

        This method validates the date and time of the event by parsing the date and time string and time zone string
        and returning the parsed date and time as datetime objects.

        Args:
            event_date: The date and time of the event as a string.
            event_tz: The time zone of the event as a string.

        Returns:
            A tuple containing the parsed date and time as datetime objects.

        Raises:
            ValidationError: If the date and time string or time zone string are invalid.

        """
        date_time = "{}{}".format(event_date, event_tz)
        date_time_wtz = "{}".format(event_date)

        try:
            self.event_date = dateutil.parser.isoparse(date_time)
            self.event_date_wtz = dateutil.parser.isoparse(date_time_wtz)
        except Exception as e:
            raise marshmallow.exceptions.ValidationError("Invalid date time", field_name="event_date")

        return self.event_date, self.event_date_wtz

    @pre_load
    def verify_data(self, data: Dict[str, Any], **kwargs: Any) -> Dict[str, Any]:
        """Verifies the data for the event.

        This method verifies that the data for the event is valid by checking that all required fields are present and
        that the specified asset and IOC IDs are valid.

        Args:
            data: The data to verify.
            kwargs: Additional keyword arguments.

        Returns:
            The verified data.

        Raises:
            ValidationError: If the data is invalid.

        """
        if data is None:
            raise marshmallow.exceptions.ValidationError("Received empty data")

        for field in ['event_title', 'event_date', 'event_tz', 'event_category_id', 'event_assets', 'event_iocs']:
            if field not in data:
                raise marshmallow.exceptions.ValidationError(f"Missing field {field}", field_name=field)

        assert_type_mml(input_var=int(data.get('event_category_id')), 
                        field_name='event_category_id', 
                        type=int)

        event_cat = EventCategory.query.filter(EventCategory.id == int(data.get('event_category_id'))).count()
        if not event_cat:
            raise marshmallow.exceptions.ValidationError("Invalid event category ID", field_name="event_category_id")
        
        assert_type_mml(input_var=data.get('event_assets'), 
                        field_name='event_assets', 
                        type=list)

        for asset in data.get('event_assets'):
            
            assert_type_mml(input_var=int(asset), 
                            field_name='event_assets', 
                            type=int)

            ast = CaseAssets.query.filter(CaseAssets.asset_id == asset).count()
            if not ast:
                raise marshmallow.exceptions.ValidationError("Invalid assets ID", field_name="event_assets")

        assert_type_mml(input_var=data.get('event_iocs'), 
                        field_name='event_iocs', 
                        type=list)
        
        for ioc in data.get('event_iocs'):

            assert_type_mml(input_var=int(ioc),
                            field_name='event_iocs',
                            type=int)
            
            ast = Ioc.query.filter(Ioc.ioc_id == ioc).count()
            if not ast:
                raise marshmallow.exceptions.ValidationError("Invalid IOC ID", field_name="event_assets")

        if data.get('event_color') and data.get('event_color') not in ['#fff', '#1572E899', '#6861CE99', '#48ABF799',
                                                                       '#31CE3699', '#F2596199', '#FFAD4699']:
            data['event_color'] = ''

        return data

    @post_load
    def custom_attributes_merge(self, data: Dict[str, Any], **kwargs: Any) -> Dict[str, Any]:
        """Merges custom attributes with the event data.

        This method merges any custom attributes specified in the data with the event data. If no custom attributes are
        specified, it returns the original data.

        Args:
            data: The data to merge.
            kwargs: Additional keyword arguments.

        Returns:
            The merged data.

        """
        new_attr = data.get('custom_attributes')
        if new_attr is not None:

            assert_type_mml(input_var=data.get('event_id'),
                            field_name='event_id',
                            type=int)
            
            data['custom_attributes'] = merge_custom_attributes(new_attr, data.get('event_id'), 'event')

        return data


class DSPathSchema(ma.SQLAlchemyAutoSchema):
    """Schema for serializing and deserializing DataStorePath objects.

    This schema defines the fields to include when serializing and deserializing DataStorePath objects.
    It includes fields for the data store path ID, the data store ID, the path name, and the path description.

    """

    class Meta:
        model = DataStorePath
        load_instance = True
        include_fk = True


class DSFileSchema(ma.SQLAlchemyAutoSchema):
    """Schema for serializing and deserializing DataStoreFile objects.

    This schema defines the fields to include when serializing and deserializing DataStoreFile objects.
    It includes fields for the file ID, the original file name, the file description, and the file content.

    """
    csrf_token: Optional[str] = fields.String(required=False)
    file_original_name: str = auto_field('file_original_name', required=True, validate=Length(min=1), allow_none=False)
    file_description: str = auto_field('file_description', allow_none=False)
    file_content: Optional[bytes] = fields.Raw(required=False)

    class Meta:
        model = DataStoreFile
        include_fk = True
        load_instance = True

    def ds_store_file_b64(self, filename: str, file_content: bytes, dsp: DataStorePath, cid: int) -> Tuple[DataStoreFile, bool]:
        """Stores a file in the data store.

        This method stores a file in the data store. If the file already exists in the data store, it returns the
        existing file. Otherwise, it creates a new file and returns it.

        Args:
            filename: The name of the file.
            file_content: The content of the file.
            dsp: The data store path where the file should be stored.
            cid: The ID of the case associated with the file.

        Returns:
            A tuple containing the DataStoreFile object and a boolean indicating whether the file already existed.

        Raises:
            ValidationError: If there is an error storing the file.

        """
        try:
            filename = filename.rstrip().replace('\t', '').replace('\n', '').replace('\r', '')
            file_hash = stream_sha256sum(file_content)

            dsf = DataStoreFile.query.filter(DataStoreFile.file_sha256 == file_hash).first()
            if dsf:
                exists = True

            else:
                dsf = DataStoreFile()
                dsf.file_original_name = filename
                dsf.file_description = "Pasted in notes"
                dsf.file_tags = "notes"
                dsf.file_password = ""
                dsf.file_is_ioc = False
                dsf.file_is_evidence = False
                dsf.file_case_id = cid
                dsf.file_date_added = datetime.datetime.now()
                dsf.added_by_user_id = current_user.id
                dsf.file_local_name = 'tmp_xc'
                dsf.file_parent_id = dsp.path_id
                dsf.file_sha256 = file_hash

                db.session.add(dsf)
                db.session.commit()

                dsf.file_local_name = datastore_get_standard_path(dsf, cid).as_posix()
                db.session.commit()

                with open(dsf.file_local_name, 'wb') as fout:
                    fout.write(file_content)

                exists = False

        except Exception as e:
            raise marshmallow.exceptions.ValidationError(
                str(e),
                field_name='file_password'
            )

        setattr(self, 'file_local_path', str(dsf.file_local_name))

        return dsf, exists

    def ds_store_file(self, file_storage: FileStorage, location: Path, is_ioc: bool, password: Optional[str]) -> Tuple[str, int, str]:
        """Stores a file in the data store.

        This method stores a file in the data store. If the file is an IOC and no password is provided, it uses a default
        password. If a password is provided, it encrypts the file with the password. It returns the path, size, and hash
        of the stored file.

        Args:
            file_storage: The file to store.
            location: The location where the file should be stored.
            is_ioc: Whether the file is an IOC.
            password: The password to use for encrypting the file.

        Returns:
            A tuple containing the path, size, and hash of the stored file.

        Raises:
            ValidationError: If there is an error storing the file.

        """
        if file_storage is None:
            raise marshmallow.exceptions.ValidationError(
                "No file provided",
                field_name='file_content'
            )

        if not file_storage.filename:
            return None

        passwd = None

        try:
            if is_ioc and not password:
                passwd = 'infected'
            elif password:
                passwd = password

            if passwd is not None:
                try:
                    with tempfile.NamedTemporaryFile() as tmp:
                        file_storage.save(tmp)
                        file_hash = file_sha256sum(tmp.name)
                        file_size = os.stat(tmp.name).st_size

                        file_path = location.as_posix() + '.zip'

                        shutil.copyfile(tmp.name, Path(tmp.name).parent / file_hash)

                        pyminizip.compress((Path(tmp.name).parent / file_hash).as_posix(), None, file_path, passwd, 0)
                        os.unlink(Path(tmp.name).parent / file_hash)

                except Exception as e:
                    log.exception(e)
                    raise marshmallow.exceptions.ValidationError(
                        str(e),
                        field_name='file_password'
                    )

            else:
                file_storage.save(location)
                file_path = location.as_posix()
                file_size = location.stat().st_size
                file_hash = file_sha256sum(file_path)

        except Exception as e:
            raise marshmallow.exceptions.ValidationError(
                str(e),
                field_name='file_content'
            )

        if location is None:
            raise marshmallow.exceptions.ValidationError(
                f"Unable to save file in target location",
                field_name='file_content'
            )

        setattr(self, 'file_local_path', str(location))

        return file_path, file_size, file_hash
    

class ServerSettingsSchema(ma.SQLAlchemyAutoSchema):
    """Schema for serializing and deserializing ServerSettings objects.

    This schema defines the fields to include when serializing and deserializing ServerSettings objects.
    It includes fields for the HTTP proxy, HTTPS proxy, and whether to prevent post-modification repush.

    """
    http_proxy: Optional[str] = fields.String(required=False, allow_none=False)
    https_proxy: Optional[str] = fields.String(required=False, allow_none=False)
    prevent_post_mod_repush: Optional[bool] = fields.Boolean(required=False)

    class Meta:
        model = ServerSettings
        load_instance = True


class ContactSchema(ma.SQLAlchemyAutoSchema):
    """Schema for serializing and deserializing Contact objects.

    This schema defines the fields to include when serializing and deserializing Contact objects.
    It includes fields for the contact name, email, work phone, mobile phone, role, note, and client ID.

    """
    contact_name: str = auto_field('contact_name', required=True, validate=Length(min=2), allow_none=False)
    contact_email: Optional[str] = auto_field('contact_email', required=False, allow_none=False)
    contact_work_phone: Optional[str] = auto_field('contact_work_phone', required=False, allow_none=False)
    contact_mobile_phone: Optional[str] = auto_field('contact_mobile_phone', required=False, allow_none=False)
    contact_role: Optional[str] = auto_field('contact_role', required=False, allow_none=False)
    contact_note: Optional[str] = auto_field('contact_note', required=False, allow_none=False)
    client_id: int = auto_field('client_id', required=True)

    class Meta:
        model = Contact
        load_instance = True


class CaseClassificationSchema(ma.SQLAlchemyAutoSchema):
    """Schema for serializing and deserializing CaseClassification objects.

    This schema defines the fields to include when serializing and deserializing CaseClassification objects.
    It includes fields for the classification name, expanded name, and description.

    """
    name: str = auto_field('name', required=True, validate=Length(min=2), allow_none=False)
    name_expanded: str = auto_field('name_expanded', required=True, validate=Length(min=2), allow_none=False)
    description: str = auto_field('description', required=True, validate=Length(min=2), allow_none=False)

    class Meta:
        model = CaseClassification
        load_instance = True

    @post_load
    def verify_unique(self, data, **kwargs):
        """Verifies that the classification name is unique.

        This method verifies that the classification name is unique. If the name is not unique, it raises a validation error.

        Args:
            data: The data to load.

        Returns:
            The loaded data.

        Raises:
            ValidationError: If the classification name is not unique.

        """
        client = CaseClassification.query.filter(
            func.lower(CaseClassification.name) == func.lower(data.name),
            CaseClassification.id != data.id
        ).first()
        if client:
            raise marshmallow.exceptions.ValidationError(
                "Case classification name already exists",
                field_name="name"
            )

        return data


class CaseSchema(ma.SQLAlchemyAutoSchema):
    """Schema for serializing and deserializing Case objects.

    This schema defines the fields to include when serializing and deserializing Case objects.
    It includes fields for the case name, description, SOC ID, customer ID, organizations, protagonists, tags, CSRF token,
    initial date, and classification ID.

    """
    case_name: str = auto_field('name', required=True, validate=Length(min=2), allow_none=False)
    case_description: str = auto_field('description', required=True, validate=Length(min=2))
    case_soc_id: int = auto_field('soc_id', required=True)
    case_customer: int = auto_field('client_id', required=True)
    case_organisations: List[int] = fields.List(fields.Integer, required=False)
    protagonists: List[Dict[str, Any]] = fields.List(fields.Dict, required=False)
    case_tags: Optional[str] = fields.String(required=False)
    csrf_token: Optional[str] = fields.String(required=False)
    initial_date: Optional[datetime.datetime] = auto_field('initial_date', required=False)
    classification_id: Optional[int] = auto_field('classification_id', required=False, allow_none=True)

    class Meta:
        model = Cases
        include_fk = True
        load_instance = True
        exclude = ['name', 'description', 'soc_id', 'client_id', 'initial_date']

    @pre_load
    def classification_filter(self, data: Dict[str, Any], **kwargs: Any) -> Dict[str, Any]:
        """Filters out empty classification IDs.

        This method filters out empty classification IDs from the data.

        Args:
            data: The data to load.
            kwargs: Additional keyword arguments.

        Returns:
            The filtered data.

        """
        if data.get('classification_id') == "":
            del data['classification_id']

        return data

    @pre_load
    def verify_customer(self, data: Dict[str, Any], **kwargs: Any) -> Dict[str, Any]:
        """Verifies that the customer ID is valid.

        This method verifies that the customer ID specified in the data is valid.
        If the ID is not valid, it raises a validation error.

        Args:
            data: The data to load.
            kwargs: Additional keyword arguments.

        Returns:
            The loaded data.

        Raises:
            ValidationError: If the customer ID is not valid.

        """
        assert_type_mml(input_var=data.get('case_customer'), 
                        field_name='case_customer', 
                        type=int)
        
        client = Client.query.filter(Client.client_id == data.get('case_customer')).first()
        if client:
            return data

        raise marshmallow.exceptions.ValidationError("Invalid client id",
                                                     field_name="case_customer")

    @post_load
    def custom_attributes_merge(self, data: Dict[str, Any], **kwargs: Any) -> Dict[str, Any]:
        """Merges custom attributes.

        This method merges the custom attributes specified in the data with the existing custom attributes.
        If there are no custom attributes specified, it returns the original data.

        Args:
            data: The data to load.
            kwargs: Additional keyword arguments.

        Returns:
            The loaded data with merged custom attributes.

        """
        new_attr = data.get('custom_attributes')

        assert_type_mml(input_var=new_attr, 
                        field_name='custom_attributes', 
                        type=dict)
        
        assert_type_mml(input_var=data.get('case_id'), 
                        field_name='case_id', 
                        type=int)

        if new_attr is not None:
            data['custom_attributes'] = merge_custom_attributes(new_attr, data.get('case_id'), 'case')

        return data


class CaseStateSchema(ma.SQLAlchemyAutoSchema):
    """Schema for serializing and deserializing CaseState objects.

    This schema defines the fields to include when serializing and deserializing CaseState objects.
    It includes fields for the case state ID, the case ID, the state name, and the state description.

    """
    case_state_id: int = fields.Integer()
    case_id: int = fields.Integer()
    state_name: str = fields.String()
    state_description: str = fields.String()

    class Meta:
        model = CaseState
        load_instance = True


class GlobalTasksSchema(ma.SQLAlchemyAutoSchema):
    """Schema for serializing and deserializing GlobalTasks objects.

    This schema defines the fields to include when serializing and deserializing GlobalTasks objects.
    It includes fields for the task ID, assignee ID, task title, and CSRF token.

    """
    task_id: int = auto_field('id')
    task_assignee_id: int = auto_field('task_assignee_id', required=True, allow_none=False)
    task_title: str = auto_field('task_title', required=True, validate=Length(min=2), allow_none=False)
    csrf_token: Optional[str] = fields.String(required=False)

    class Meta:
        model = GlobalTasks
        include_fk = True
        load_instance = True
        exclude = ['id']

    @pre_load
    def verify_data(self, data: Dict[str, Any], **kwargs: Any) -> Dict[str, Any]:
        """Verifies that the assignee ID and task status ID are valid.

        This method verifies that the assignee ID and task status ID specified in the data are valid.
        If either ID is not valid, it raises a validation error.

        Args:
            data: The data to load.
            kwargs: Additional keyword arguments.

        Returns:
            The loaded data.

        Raises:
            ValidationError: If the assignee ID or task status ID is not valid.

        """
        assert_type_mml(input_var=data.get('task_assignee_id'), 
                        field_name='task_assignee_id', 
                        type=int)
        
        user = User.query.filter(User.id == data.get('task_assignee_id')).count()
        if not user:
            raise marshmallow.exceptions.ValidationError("Invalid user id for assignee",
                                                         field_name="task_assignees_id")

        assert_type_mml(input_var=data.get('task_status_id'), 
                        field_name='task_status_id', 
                        type=int)
        status = TaskStatus.query.filter(TaskStatus.id == data.get('task_status_id')).count()
        if not status:
            raise marshmallow.exceptions.ValidationError("Invalid task status ID",
                                                         field_name="task_status_id")

        return data


class CustomerSchema(ma.SQLAlchemyAutoSchema):
    """Schema for serializing and deserializing Customer objects.

    This schema defines the fields to include when serializing and deserializing Customer objects.
    It includes fields for the customer name, description, SLA, customer ID, and CSRF token.

    """
    customer_name: str = auto_field('name', required=True, validate=Length(min=2), allow_none=False)
    customer_description: Optional[str] = auto_field('description', allow_none=True)
    customer_sla: Optional[str] = auto_field('sla', allow_none=True)
    customer_id: int = auto_field('client_id')
    csrf_token: Optional[str] = fields.String(required=False)

    class Meta:
        model = Client
        load_instance = True
        exclude = ['name', 'client_id', 'description', 'sla']

    @post_load
    def verify_unique(self, data: Dict[str, Any], **kwargs: Any) -> Dict[str, Any]:
        """Verifies that the customer name is unique.

        This method verifies that the customer name is unique. If the name is not unique, it raises a validation error.

        Args:
            data: The data to load.
            kwargs: Additional keyword arguments.

        Returns:
            The loaded data.

        Raises:
            ValidationError: If the customer name is not unique.

        """
        assert_type_mml(input_var=data.name, 
                        field_name='customer_name', 
                        type=str)
        
        assert_type_mml(input_var=data.client_id, 
                        field_name='customer_id', 
                        type=int)

        client = Client.query.filter(
            func.upper(Client.name) == data.name.upper(),
            Client.client_id != data.client_id
        ).first()
        if client:
            raise marshmallow.exceptions.ValidationError(
                "Customer already exists",
                field_name="customer_name"
            )

        return data

    @post_load
    def custom_attributes_merge(self, data: Dict[str, Any], **kwargs: Any) -> Dict[str, Any]:
        """Merges custom attributes.

        This method merges the custom attributes specified in the data with the existing custom attributes.
        If there are no custom attributes specified, it returns the original data.

        Args:
            data: The data to load.
            kwargs: Additional keyword arguments.

        Returns:
            The loaded data with merged custom attributes.

        """
        new_attr = data.get('custom_attributes')

        assert_type_mml(input_var=new_attr, 
                        field_name='custom_attributes', 
                        type=dict)
        
        assert_type_mml(input_var=data.get('client_id'), 
                        field_name='customer_id', 
                        type=int)

        if new_attr is not None:
            data['custom_attributes'] = merge_custom_attributes(new_attr, data.get('client_id'), 'client')

        return data


class TaskLogSchema(ma.Schema):
    """Schema for serializing and deserializing TaskLog objects.

    This schema defines the fields to include when serializing and deserializing TaskLog objects.
    It includes fields for the log content and CSRF token.

    """
    log_content: Optional[str] = fields.String(required=False, validate=Length(min=1))
    csrf_token: Optional[str] = fields.String(required=False)

    class Meta:
        load_instance = True


class CaseTaskSchema(ma.SQLAlchemyAutoSchema):
    """Schema for serializing and deserializing CaseTask objects.

    This schema defines the fields to include when serializing and deserializing CaseTask objects.
    It includes fields for the task title, task status ID, task assignees ID, task assignees, and CSRF token.

    """
    task_title: str = auto_field('task_title', required=True, validate=Length(min=2), allow_none=False)
    task_status_id: int = auto_field('task_status_id', required=True)
    task_assignees_id: Optional[List[int]] = fields.List(fields.Integer, required=False, allow_none=True)
    task_assignees: Optional[List[Dict[str, Any]]] = fields.List(fields.Dict, required=False, allow_none=True)
    csrf_token: Optional[str] = fields.String(required=False)

    class Meta:
        model = CaseTasks
        load_instance = True
        include_fk = True

    @pre_load
    def verify_data(self, data: Dict[str, Any], **kwargs: Any) -> Dict[str, Any]:
        """Verifies that the task status ID is valid.

        This method verifies that the task status ID specified in the data is valid.
        If the ID is not valid, it raises a validation error.

        Args:
            data: The data to load.
            kwargs: Additional keyword arguments.

        Returns:
            The loaded data.

        Raises:
            ValidationError: If the task status ID is not valid.

        """
        assert_type_mml(input_var=data.get('task_status_id'), 
                        field_name='task_status_id', 
                        type=int)

        status = TaskStatus.query.filter(TaskStatus.id == data.get('task_status_id')).count()
        if not status:
            raise marshmallow.exceptions.ValidationError("Invalid task status ID",
                                                         field_name="task_status_id")

        return data

    @post_load
    def custom_attributes_merge(self, data: Dict[str, Any], **kwargs: Any) -> Dict[str, Any]:
        """Merges custom attributes.

        This method merges the custom attributes specified in the data with the existing custom attributes.
        If there are no custom attributes specified, it returns the original data.

        Args:
            data: The data to load.
            kwargs: Additional keyword arguments.

        Returns:
            The loaded data with merged custom attributes.

        """
        new_attr = data.get('custom_attributes')

        assert_type_mml(input_var=new_attr, 
                        field_name='custom_attributes', 
                        type=dict)
        
        assert_type_mml(input_var=data.get('id'), 
                        field_name='task_id', 
                        type=int)

        if new_attr is not None:
            data['custom_attributes'] = merge_custom_attributes(new_attr, data.get('id'), 'task')

        return data


class CaseEvidenceSchema(ma.SQLAlchemyAutoSchema):
    """Schema for serializing and deserializing CaseEvidence objects.

    This schema defines the fields to include when serializing and deserializing CaseEvidence objects.
    It includes fields for the filename and CSRF token.

    """
    filename: str = auto_field('filename', required=True, validate=Length(min=2), allow_none=False)
    csrf_token: Optional[str] = fields.String(required=False)

    class Meta:
        model = CaseReceivedFile
        load_instance = True

    @post_load
    def custom_attributes_merge(self, data: Dict[str, Any], **kwargs: Any) -> Dict[str, Any]:
        """Merges custom attributes.

        This method merges the custom attributes specified in the data with the existing custom attributes.
        If there are no custom attributes specified, it returns the original data.

        Args:
            data: The data to load.
            kwargs: Additional keyword arguments.

        Returns:
            The loaded data with merged custom attributes.

        """
        new_attr = data.get('custom_attributes')

        assert_type_mml(input_var=new_attr, 
                        field_name='custom_attributes', 
                        type=dict)
        
        assert_type_mml(input_var=data.get('id'), 
                        field_name='evidence_id', 
                        type=int)

        if new_attr is not None:
            data['custom_attributes'] = merge_custom_attributes(new_attr, data.get('id'), 'evidence')

        return data


class AuthorizationGroupSchema(ma.SQLAlchemyAutoSchema):
    """Schema for serializing and deserializing AuthorizationGroup objects.

    This schema defines the fields to include when serializing and deserializing AuthorizationGroup objects.
    It includes fields for the group name, group description, group auto follow access level, and group permissions.

    """
    group_name: str = auto_field('group_name', required=True, validate=Length(min=2), allow_none=False)
    group_description: str = auto_field('group_description', required=True, validate=Length(min=2))
    group_auto_follow_access_level: Optional[bool] = auto_field('group_auto_follow_access_level', required=False, default=False)
    group_permissions: int = fields.Integer(required=False)

    class Meta:
        model = Group
        load_instance = True

    @pre_load
    def verify_unique(self, data: Dict[str, Any], **kwargs: Any) -> Dict[str, Any]:
        """Verifies that the group name is unique.

        This method verifies that the group name specified in the data is unique.
        If the name is not unique, it raises a validation error.

        Args:
            data: The data to load.
            kwargs: Additional keyword arguments.

        Returns:
            The loaded data.

        Raises:
            ValidationError: If the group name is not unique.

        """
        assert_type_mml(input_var=data.get('group_name'), 
                        field_name='group_name', 
                        type=str)

        groups = Group.query.filter(
            func.upper(Group.group_name) == data.get('group_name').upper()
        ).all()

        for group in groups:
            if data.get('group_id') is None or group.group_id != data.get('group_id'):
                raise marshmallow.exceptions.ValidationError(
                    "Group already exists",
                    field_name="group_name"
                )

        return data

    @pre_load
    def parse_permissions(self, data: Dict[str, Any], **kwargs: Any) -> Dict[str, Any]:
        """Parses the group permissions.

        This method parses the group permissions specified in the data and converts them to an access control mask.
        If no permissions are specified, it sets the mask to 0.

        Args:
            data: The data to load.
            kwargs: Additional keyword arguments.

        Returns:
            The loaded data with the access control mask.

        """
        permissions = data.get('group_permissions')
        if type(permissions) != list and not isinstance(permissions, type(None)):
            permissions = [permissions]

        if permissions is not None:
            data['group_permissions'] = ac_mask_from_val_list(permissions)

        else:
            data['group_permissions'] = 0

        return data


class AuthorizationOrganisationSchema(ma.SQLAlchemyAutoSchema):
    """Schema for serializing and deserializing AuthorizationOrganisation objects.

    This schema defines the fields to include when serializing and deserializing AuthorizationOrganisation objects.
    It includes fields for the organization name and description.

    """
    org_name: str = auto_field('org_name', required=True, validate=Length(min=2), allow_none=False)
    org_description: str = auto_field('org_description', required=True, validate=Length(min=2))

    class Meta:
        model = Organisation
        load_instance = True

    @pre_load
    def verify_unique(self, data: Dict[str, Any], **kwargs: Any) -> Dict[str, Any]:
        """Verifies that the organization name is unique.

        This method verifies that the organization name specified in the data is unique.
        If the name is not unique, it raises a validation error.

        Args:
            data: The data to load.
            kwargs: Additional keyword arguments.

        Returns:
            The loaded data.

        Raises:
            ValidationError: If the organization name is not unique.

        """
        assert_type_mml(input_var=data.get('org_name'), 
                        field_name='org_name', 
                        type=str)

        organisations = Organisation.query.filter(
            func.upper(Organisation.org_name) == data.get('org_name').upper()
        ).all()

        for organisation in organisations:
            if data.get('org_id') is None or organisation.org_id != data.get('org_id'):
                raise marshmallow.exceptions.ValidationError(
                    "Organisation name already exists",
                    field_name="org_name"
                )

        return data

class BasicUserSchema(ma.SQLAlchemyAutoSchema):
    """Schema for serializing and deserializing basic User objects.

    This schema defines the fields to include when serializing and deserializing basic User objects.
    It includes fields for the user name, login, and email.

    """
    user_id: Optional[int] = auto_field('id', required=False)
    user_uuid: Optional[str] = auto_field('uuid', required=False)
    user_name: str = auto_field('name', required=True, validate=Length(min=2))
    user_login: str = auto_field('user', required=True, validate=Length(min=2))
    user_email: str = auto_field('email', required=True, validate=Length(min=2))
    has_deletion_confirmation: Optional[bool] = auto_field('has_deletion_confirmation', required=False, default=False)

    class Meta:
        model = User
        load_instance = True
        exclude = ['password', 'api_key', 'ctx_case', 'ctx_human_case', 'active', 'external_id', 'in_dark_mode',
                   'id', 'name', 'email', 'user', 'uuid']



def validate_ioc_type(type_id: int) -> None:
    """Validates the IOC type ID.

    This function validates the IOC type ID by checking if it exists in the database.
    If the ID is invalid, it raises a validation error.

    Args:
        type_id: The IOC type ID to validate.

    Raises:
        ValidationError: If the IOC type ID is invalid.

    """
    if not IocType.query.get(type_id):
        raise ValidationError("Invalid ioc_type ID")


def validate_ioc_tlp(tlp_id: int) -> None:
    """Validates the IOC TLP ID.

    This function validates the IOC TLP ID by checking if it exists in the database.
    If the ID is invalid, it raises a validation error.

    Args:
        tlp_id: The IOC TLP ID to validate.

    Raises:
        ValidationError: If the IOC TLP ID is invalid.

    """
    if not Tlp.query.get(tlp_id):
        raise ValidationError("Invalid ioc_tlp ID")


def validate_asset_type(asset_id: int) -> None:
    """Validates the asset type ID.

    This function validates the asset type ID by checking if it exists in the database.
    If the ID is invalid, it raises a validation error.

    Args:
        asset_id: The asset type ID to validate.

    Raises:
        ValidationError: If the asset type ID is invalid.

    """
    if not AssetsType.query.get(asset_id):
        raise ValidationError("Invalid asset_type ID")


def validate_asset_tlp(tlp_id: int) -> None:
    """Validates the asset TLP ID.

    This function validates the asset TLP ID by checking if it exists in the database.
    If the ID is invalid, it raises a validation error.

    Args:
        tlp_id: The asset TLP ID to validate.

    Raises:
        ValidationError: If the asset TLP ID is invalid.

    """
    if not Tlp.query.get(tlp_id):
        raise ValidationError("Invalid asset_tlp ID")


class SeveritySchema(ma.SQLAlchemyAutoSchema):
    """Schema for serializing and deserializing Severity objects.

    This schema defines the fields to include when serializing and deserializing Severity objects.
    It includes fields for the severity name and severity value.

    """

    class Meta:
        model = Severity
        load_instance = True


class AlertStatusSchema(ma.SQLAlchemyAutoSchema):
    """Schema for serializing and deserializing AlertStatus objects.

    This schema defines the fields to include when serializing and deserializing AlertStatus objects.
    It includes fields for the alert status name and alert status value.

    """

    class Meta:
        model = AlertStatus
        load_instance = True


class AnalysisStatusSchema(ma.SQLAlchemyAutoSchema):
    """Schema for serializing and deserializing AnalysisStatus objects.

    This schema defines the fields to include when serializing and deserializing AnalysisStatus objects.
    It includes fields for the analysis status name and analysis status value.

    """

    class Meta:
        model = AnalysisStatus
        load_instance = True


class EventCategorySchema(ma.SQLAlchemyAutoSchema):
    """Schema for serializing and deserializing EventCategory objects.

    This schema defines the fields to include when serializing and deserializing EventCategory objects.
    It includes fields for the event category name and event category value.

    """

    class Meta:
        model = EventCategory
        load_instance = True


class AlertSchema(ma.SQLAlchemyAutoSchema):
    """Schema for serializing and deserializing Alert objects.

    This schema defines the fields to include when serializing and deserializing Alert objects.
    It includes fields for the alert severity, status, customer, classification, owner, IOCs, and assets.

    """
    severity = ma.Nested(SeveritySchema)
    status = ma.Nested(AlertStatusSchema)
    customer = ma.Nested(CustomerSchema)
    classification = ma.Nested(CaseClassificationSchema)
    owner = ma.Nested(UserSchema, only=['id', 'user_name', 'user_login', 'user_email'])
    iocs = ma.Nested(IocSchema, many=True)
    assets = ma.Nested(CaseAssetsSchema, many=True)

    class Meta:
        model = Alert
        include_relationships = True
        include_fk = True
        load_instance = True


class SavedFilterSchema(ma.SQLAlchemyAutoSchema):
    """Schema for serializing and deserializing SavedFilter objects.

    This schema defines the fields to include when serializing and deserializing SavedFilter objects.

    """
    class Meta:
        model = SavedFilter
        load_instance = True
        include_fk = True
        include_relationships = True


<<<<<<< HEAD
class IrisModuleSchema(ma.SQLAlchemyAutoSchema):
    class Meta:
        model = IrisModule
        load_instance = True
=======
class ModuleHooksSchema(ma.SQLAlchemyAutoSchema):
    """Schema for serializing and deserializing ModuleHooks objects.

    This schema defines the fields to include when serializing and deserializing ModuleHooks objects.

    """
    class Meta:
        model = IrisModuleHook
        load_instance = True
        include_fk = True
        include_relationships = True
>>>>>>> bdb2a2c5
<|MERGE_RESOLUTION|>--- conflicted
+++ resolved
@@ -74,12 +74,8 @@
 from app.models.authorization import Organisation
 from app.models.authorization import User
 from app.models.cases import CaseState
-<<<<<<< HEAD
 from app.models import IrisModule
-from app.util import file_sha256sum, str_to_bool
-=======
 from app.util import file_sha256sum, str_to_bool, assert_type_mml
->>>>>>> bdb2a2c5
 from app.util import stream_sha256sum
 
 ALLOWED_EXTENSIONS = {'png', 'svg'}
@@ -1937,12 +1933,12 @@
         include_relationships = True
 
 
-<<<<<<< HEAD
 class IrisModuleSchema(ma.SQLAlchemyAutoSchema):
     class Meta:
         model = IrisModule
         load_instance = True
-=======
+
+        
 class ModuleHooksSchema(ma.SQLAlchemyAutoSchema):
     """Schema for serializing and deserializing ModuleHooks objects.
 
@@ -1953,5 +1949,4 @@
         model = IrisModuleHook
         load_instance = True
         include_fk = True
-        include_relationships = True
->>>>>>> bdb2a2c5
+        include_relationships = True