#!/usr/bin/env python3
#
#  IRIS Source Code
#  Copyright (C) 2021 - Airbus CyberSecurity (SAS)
#  ir@cyberactionlab.net
#
#  This program is free software; you can redistribute it and/or
#  modify it under the terms of the GNU Lesser General Public
#  License as published by the Free Software Foundation; either
#  version 3 of the License, or (at your option) any later version.
#
#  This program is distributed in the hope that it will be useful,
#  but WITHOUT ANY WARRANTY; without even the implied warranty of
#  MERCHANTABILITY or FITNESS FOR A PARTICULAR PURPOSE.  See the GNU
#  Lesser General Public License for more details.
#
#  You should have received a copy of the GNU Lesser General Public License
#  along with this program; if not, write to the Free Software Foundation,
#  Inc., 51 Franklin Street, Fifth Floor, Boston, MA  02110-1301, USA.
import uuid

import datetime
import logging
import os
import random
import re
import shutil
import string
import tempfile
from pathlib import Path

import dateutil.parser
import marshmallow
import pyminizip
from flask_login import current_user
from marshmallow import fields, Schema, validate, ValidationError
from marshmallow import post_load
from marshmallow import pre_load
from marshmallow import ValidationError
from marshmallow.validate import Length
from marshmallow_sqlalchemy import auto_field
from sqlalchemy import func

from app import app
from app import db
from app import ma
from app.datamgmt.datastore.datastore_db import datastore_get_standard_path
from app.datamgmt.manage.manage_attribute_db import merge_custom_attributes
from app.iris_engine.access_control.utils import ac_mask_from_val_list
from app.models import AnalysisStatus, CaseClassification, SavedFilter
from app.models import AssetsType
from app.models import CaseAssets
from app.models import CaseReceivedFile
from app.models import CaseTasks
from app.models import Cases
from app.models import CasesEvent
from app.models import Client
from app.models import Comments
from app.models import Contact
from app.models import DataStoreFile
from app.models import EventCategory
from app.models import GlobalTasks
from app.models import Ioc
from app.models import IocType
from app.models import Notes
from app.models import NotesGroup
from app.models import ServerSettings
from app.models import TaskStatus
from app.models import Tlp
from app.models.alerts import Alert, Severity, AlertStatus
from app.models.authorization import Group
from app.models.authorization import Organisation
from app.models.authorization import User
from app.util import file_sha256sum, str_to_bool
from app.util import stream_sha256sum

ALLOWED_EXTENSIONS = {'png', 'svg'}

log = app.logger


def allowed_file_icon(filename):
    return '.' in filename and \
        filename.rsplit('.', 1)[1].lower() in ALLOWED_EXTENSIONS


def get_random_string(length):
    letters = string.ascii_lowercase
    result_str = ''.join(random.choice(letters) for i in range(length))
    return result_str


def store_icon(file):
    if not file:
        return None, 'Icon file is not valid'

    if not allowed_file_icon(file.filename):
        return None, 'Icon filetype is not allowed'

    filename = get_random_string(18)

    try:

        store_fullpath = os.path.join(app.config['ASSET_STORE_PATH'], filename)
        show_fullpath = os.path.join(app.config['APP_PATH'], 'app',
                                     app.config['ASSET_SHOW_PATH'].strip(os.path.sep),
                                     filename)
        file.save(store_fullpath)
        os.symlink(store_fullpath, show_fullpath)

    except Exception as e:
        return None, f"Unable to add icon {e}"

    return filename, 'Saved'


class CaseNoteSchema(ma.SQLAlchemyAutoSchema):
    csrf_token = fields.String(required=False)
    group_id = fields.Integer()
    group_uuid = fields.UUID()
    group_title = fields.String()

    class Meta:
        model = Notes
        load_instance = True


class CaseAddNoteSchema(ma.Schema):
    note_id = fields.Integer(required=False)
    note_title = fields.String(required=True, validate=Length(min=1, max=154), allow_none=False)
    note_content = fields.String(required=False)
    group_id = fields.Integer(required=True)
    csrf_token = fields.String(required=False)
    custom_attributes = fields.Dict(required=False)

    def verify_group_id(self, data, **kwargs):
        group = NotesGroup.query.filter(
            NotesGroup.group_id == data.get('group_id'),
            NotesGroup.group_case_id == kwargs.get('caseid')
        ).first()
        if group:
            return data

        raise marshmallow.exceptions.ValidationError("Invalid group id for note",
                                                     field_name="group_id")

    @post_load
    def custom_attributes_merge(self, data, **kwargs):
        new_attr = data.get('custom_attributes')
        if new_attr is not None:
            data['custom_attributes'] = merge_custom_attributes(new_attr, data.get('note_id'), 'note')

        return data


class CaseGroupNoteSchema(ma.SQLAlchemyAutoSchema):
    class Meta:
        model = NotesGroup
        load_instance = True


class AssetTypeSchema(ma.SQLAlchemyAutoSchema):
    csrf_token = fields.String(required=False)
    asset_name = auto_field('asset_name', required=True, validate=Length(min=2), allow_none=False)
    asset_description = auto_field('asset_description', required=True, validate=Length(min=2), allow_none=False)
    asset_icon_compromised = auto_field('asset_icon_compromised')
    asset_icon_not_compromised = auto_field('asset_icon_not_compromised')

    class Meta:
        model = AssetsType
        load_instance = True

    @post_load
    def verify_unique(self, data, **kwargs):
        client = AssetsType.query.filter(
            func.lower(AssetsType.asset_name) == func.lower(data.asset_name),
            AssetsType.asset_id != data.asset_id
        ).first()
        if client:
            raise marshmallow.exceptions.ValidationError(
                "Asset type name already exists",
                field_name="asset_name"
            )

        return data

    def load_store_icon(self, file_storage, field_type):
        if not file_storage.filename:
            return None

        fpath, message = store_icon(file_storage)

        if fpath is None:
            raise marshmallow.exceptions.ValidationError(
                message,
                field_name=field_type
            )

        setattr(self, field_type, fpath)

        return fpath


class CaseAssetsSchema(ma.SQLAlchemyAutoSchema):
    asset_name = auto_field('asset_name', required=True, validate=Length(min=2), allow_none=False)
    ioc_links = fields.List(fields.Integer, required=False)
    asset_enrichment = auto_field('asset_enrichment', required=False)
    asset_type = ma.Nested(AssetTypeSchema, required=False)

    class Meta:
        model = CaseAssets
        include_fk = True
        load_instance = True

    @pre_load
    def verify_data(self, data, **kwargs):
        asset_type = AssetsType.query.filter(AssetsType.asset_id == data.get('asset_type_id')).count()
        if not asset_type:
            raise marshmallow.exceptions.ValidationError("Invalid asset type ID",
                                                         field_name="asset_type_id")

        if data.get('analysis_status_id'):
            status = AnalysisStatus.query.filter(AnalysisStatus.id == data.get('analysis_status_id')).count()
            if not status:
                raise marshmallow.exceptions.ValidationError("Invalid analysis status ID",
                                                             field_name="analysis_status_id")

        return data

    @post_load
    def custom_attributes_merge(self, data, **kwargs):
        new_attr = data.get('custom_attributes')
        if new_attr is not None:
            data['custom_attributes'] = merge_custom_attributes(new_attr, data.get('asset_id'), 'asset')

        return data


<<<<<<< HEAD
class CaseTemplateSchema(ma.Schema):
    id = fields.Integer(dump_only=True)
    created_by_user_id = fields.Integer(required=True)
    created_at = fields.DateTime(dump_only=True)
    updated_at = fields.DateTime(dump_only=True)
    name = fields.String(required=True)
    display_name = fields.String(allow_none=True, missing="")
    description = fields.String(allow_none=True, missing="")
    author = fields.String(allow_none=True, validate=Length(max=128), missing="")
    title_prefix = fields.String(allow_none=True, validate=Length(max=32), missing="")
    summary = fields.String(allow_none=True, missing="")
    tags = fields.List(fields.String(), allow_none=True, missing=[])

    def validate_string_or_list(value):
        if not isinstance(value, (str, list)):
            raise ValidationError('Value must be a string or a list of strings')
        if isinstance(value, list):
            for item in value:
                if not isinstance(item, str):
                    raise ValidationError('All items in list must be strings')
        return value

    def validate_string_or_list_of_dict(value):
        if not isinstance(value, (str, list)):
            raise ValidationError('Value must be a string or a list of strings')
        if isinstance(value, list):
            for item in value:
                if not isinstance(item, dict):
                    raise ValidationError('All items in list must be dict')
                for ivalue in item.values():
                    if not isinstance(ivalue, str):
                        raise ValidationError('All items in dict must be str')
        return value

    tasks = fields.List(fields.Dict(keys=fields.Str(), values=fields.Raw(validate=[validate_string_or_list]))
                        , allow_none=True, missing=[])
    note_groups = fields.List(fields.Dict(keys=fields.Str(),
                                          values=fields.Raw(validate=[validate_string_or_list_of_dict]))
                              , allow_none=True, missing=[])
=======
class IocTypeSchema(ma.SQLAlchemyAutoSchema):
    type_name = auto_field('type_name', required=True, validate=Length(min=2), allow_none=False)
    type_description = auto_field('type_description', required=True, validate=Length(min=2), allow_none=False)
    type_taxonomy = auto_field('type_taxonomy')
    type_validation_regex = auto_field('type_validation_regex')
    type_validation_expect = auto_field('type_validation_expect')

    class Meta:
        model = IocType
        load_instance = True

    @post_load
    def verify_unique(self, data, **kwargs):
        client = IocType.query.filter(
            func.lower(IocType.type_name) == func.lower(data.type_name),
            IocType.type_id != data.type_id
        ).first()
        if client:
            raise marshmallow.exceptions.ValidationError(
                "IOC type name already exists",
                field_name="type_name"
            )

        return data
>>>>>>> d6c53e2f


class IocSchema(ma.SQLAlchemyAutoSchema):
    ioc_value = auto_field('ioc_value', required=True, validate=Length(min=1), allow_none=False)
    ioc_enrichment = auto_field('ioc_enrichment', required=False)
    ioc_type = ma.Nested(IocTypeSchema, required=False)

    class Meta:
        model = Ioc
        load_instance = True
        include_fk = True

    @pre_load
    def verify_data(self, data, **kwargs):
        ioc_type = IocType.query.filter(IocType.type_id == data.get('ioc_type_id')).first()
        if not ioc_type:
            raise marshmallow.exceptions.ValidationError("Invalid ioc type ID",
                                                         field_name="ioc_type_id")

        tlp_id = Tlp.query.filter(Tlp.tlp_id == data.get('ioc_tlp_id')).count()
        if not tlp_id:
            raise marshmallow.exceptions.ValidationError("Invalid TLP ID",
                                                         field_name="ioc_tlp_id")

        if ioc_type.type_validation_regex:
            if not re.fullmatch(ioc_type.type_validation_regex, data.get('ioc_value'), re.IGNORECASE):
                error = f"The input doesn\'t match the expected format " \
                        f"(expected: {ioc_type.type_validation_expect or ioc_type.type_validation_regex})"
                raise marshmallow.exceptions.ValidationError(error,
                                                             field_name="ioc_ioc_value")

        return data

    @post_load
    def custom_attributes_merge(self, data, **kwargs):
        new_attr = data.get('custom_attributes')
        if new_attr is not None:
            data['custom_attributes'] = merge_custom_attributes(new_attr, data.get('ioc_id'), 'ioc')

        return data


class UserSchema(ma.SQLAlchemyAutoSchema):
    user_roles_str = fields.List(fields.String, required=False)
    user_name = auto_field('name', required=True, validate=Length(min=2))
    user_login = auto_field('user', required=True, validate=Length(min=2))
    user_email = auto_field('email', required=True, validate=Length(min=2))
    user_password = auto_field('password', required=False)
    user_isadmin = fields.Boolean(required=True)
    csrf_token = fields.String(required=False)
    user_id = fields.Integer(required=False)
    user_primary_organisation_id = fields.Integer(required=False)
    user_is_service_account = auto_field('is_service_account', required=False)

    class Meta:
        model = User
        load_instance = True
        include_fk = True
        exclude = ['api_key', 'password', 'ctx_case', 'ctx_human_case', 'user', 'name', 'email', 'is_service_account']

    @pre_load()
    def verify_username(self, data, **kwargs):
        user = data.get('user_login')
        user_id = data.get('user_id')
        luser = User.query.filter(
            User.user == user
        ).all()
        for usr in luser:
            if usr.id != user_id:
                raise marshmallow.exceptions.ValidationError('User name already taken',
                                                             field_name="user_login")

        return data

    @pre_load()
    def verify_email(self, data, **kwargs):
        email = data.get('user_email')
        user_id = data.get('user_id')
        luser = User.query.filter(
            User.email == email
        ).all()
        for usr in luser:
            if usr.id != user_id:
                raise marshmallow.exceptions.ValidationError('User email already taken',
                                                             field_name="user_email")

        return data

    @pre_load()
    def verify_password(self, data, **kwargs):
        server_settings = ServerSettings.query.first()
        password = data.get('user_password')

        if password == '' or password is None and str_to_bool(data.get('user_is_service_account')) is True:
            return data

        if password == '' or password is None and data.get('user_id') != 0:
            # Update
            data.pop('user_password') if 'user_password' in data else None

        else:
            password_error = ""
            if len(password) < server_settings.password_policy_min_length:
                password_error += f"Password must be longer than {server_settings.password_policy_min_length} characters. "

            if server_settings.password_policy_upper_case:
                if not any(char.isupper() for char in password):
                    password_error += "Password must contain uppercase char. "

            if server_settings.password_policy_lower_case:
                if not any(char.islower() for char in password):
                    password_error += "Password must contain lowercase char. "

            if server_settings.password_policy_digit:
                if not any(char.isdigit() for char in password):
                    password_error += "Password must contain digit. "

            if len(server_settings.password_policy_special_chars) > 0:
                if not any(char in server_settings.password_policy_special_chars for char in password):
                    password_error += f"Password must contain a special char [{server_settings.password_policy_special_chars}]. "

            if len(password_error) > 0:
                raise marshmallow.exceptions.ValidationError(password_error,
                                                             field_name="user_password")

        return data


class CommentSchema(ma.SQLAlchemyAutoSchema):
<<<<<<< HEAD
=======
    user = ma.Nested(UserSchema, only=['id', 'user_name', 'user_login', 'user_email'])

>>>>>>> d6c53e2f
    class Meta:
        model = Comments
        load_instance = True
        include_fk = True


class EventSchema(ma.SQLAlchemyAutoSchema):
    event_title = auto_field('event_title', required=True, validate=Length(min=2), allow_none=False)
    event_assets = fields.List(fields.Integer, required=True, allow_none=False)
    event_iocs = fields.List(fields.Integer, required=True, allow_none=False)
    event_date = fields.DateTime("%Y-%m-%dT%H:%M:%S.%f", required=True, allow_none=False)
    event_tz = fields.String(required=True, allow_none=False)
    event_category_id = fields.Integer(required=True, allow_none=False)
    event_date_wtz = fields.DateTime("%Y-%m-%dT%H:%M:%S.%f", required=False, allow_none=False)
    modification_history = auto_field('modification_history', required=False, readonly=True)
    event_comments_map = fields.List(fields.Integer, required=False, allow_none=True)
    event_sync_iocs_assets = fields.Boolean(required=False)

    class Meta:
        model = CasesEvent
        load_instance = True
        include_fk = True

    def validate_date(self, event_date, event_tz):
        date_time = "{}{}".format(event_date, event_tz)
        date_time_wtz = "{}".format(event_date)

        try:

            self.event_date = dateutil.parser.isoparse(date_time)
            self.event_date_wtz = dateutil.parser.isoparse(date_time_wtz)

        except Exception as e:
            raise marshmallow.exceptions.ValidationError("Invalid date time",
                                                         field_name="event_date")

        return self.event_date, self.event_date_wtz

    @pre_load
    def verify_data(self, data, **kwargs):
        if data is None:
            raise marshmallow.exceptions.ValidationError("Received empty data")

        for field in ['event_title', 'event_date', 'event_tz', 'event_category_id', 'event_assets', 'event_iocs']:
            if field not in data:
                raise marshmallow.exceptions.ValidationError(f"Missing field {field}", field_name=field)

        if not isinstance(int(data.get('event_category_id')), int):
            raise marshmallow.exceptions.ValidationError("Invalid event category ID",
                                                         field_name="event_category_id")

        event_cat = EventCategory.query.filter(EventCategory.id == int(data.get('event_category_id'))).count()
        if not event_cat:
            raise marshmallow.exceptions.ValidationError("Invalid event category ID",
                                                         field_name="event_category_id")

        for asset in data.get('event_assets'):
            ast = CaseAssets.query.filter(CaseAssets.asset_id == asset).count()
            if not ast:
                raise marshmallow.exceptions.ValidationError("Invalid assets ID",
                                                             field_name="event_assets")

        for ioc in data.get('event_iocs'):
            ast = Ioc.query.filter(Ioc.ioc_id == ioc).count()
            if not ast:
                raise marshmallow.exceptions.ValidationError("Invalid IOC ID",
                                                             field_name="event_assets")
        if data.get('event_color') and data.get('event_color') not in ['#fff', '#1572E899', '#6861CE99', '#48ABF799',
                                                                       '#31CE3699', '#F2596199', '#FFAD4699']:
            data['event_color'] = ''
        return data

    @post_load
    def custom_attributes_merge(self, data, **kwargs):
        new_attr = data.get('custom_attributes')
        if new_attr is not None:
            data['custom_attributes'] = merge_custom_attributes(new_attr, data.get('event_id'), 'event')

        return data


class DSFileSchema(ma.SQLAlchemyAutoSchema):
    csrf_token = fields.String(required=False)
    file_original_name = auto_field('file_original_name', required=True, validate=Length(min=1), allow_none=False)
    file_description = auto_field('file_description', allow_none=False)
    file_content = fields.Raw(required=False)

    class Meta:
        model = DataStoreFile
        include_fk = True
        load_instance = True

    def ds_store_file_b64(self, filename, file_content, dsp, cid):
        try:
            filename = filename.rstrip().replace('\t', '').replace('\n', '').replace('\r', '')
            file_hash = stream_sha256sum(file_content)

            dsf = DataStoreFile.query.filter(DataStoreFile.file_sha256 == file_hash).first()
            if dsf:
                exists = True

            else:
                dsf = DataStoreFile()
                dsf.file_original_name = filename
                dsf.file_description = "Pasted in notes"
                dsf.file_tags = "notes"
                dsf.file_password = ""
                dsf.file_is_ioc = False
                dsf.file_is_evidence = False
                dsf.file_case_id = cid
                dsf.file_date_added = datetime.datetime.now()
                dsf.added_by_user_id = current_user.id
                dsf.file_local_name = 'tmp_xc'
                dsf.file_parent_id = dsp.path_id
                dsf.file_sha256 = file_hash

                db.session.add(dsf)
                db.session.commit()

                dsf.file_local_name = datastore_get_standard_path(dsf, cid).as_posix()
                db.session.commit()

                with open(dsf.file_local_name, 'wb') as fout:
                    fout.write(file_content)

                exists = False

        except Exception as e:
            raise marshmallow.exceptions.ValidationError(
                str(e),
                field_name='file_password'
            )

        setattr(self, 'file_local_path', str(dsf.file_local_name))

        return dsf, exists

    def ds_store_file(self, file_storage, location, is_ioc, password):
        if file_storage is None:
            raise marshmallow.exceptions.ValidationError(
                "No file provided",
                field_name='file_content'
            )

        if not file_storage.filename:
            return None

        passwd = None

        try:
            if is_ioc and not password:
                passwd = 'infected'
            elif password:
                passwd = password

            if passwd is not None:
                try:
                    with tempfile.NamedTemporaryFile() as tmp:
                        file_storage.save(tmp)
                        file_hash = file_sha256sum(tmp.name)
                        file_size = os.stat(tmp.name).st_size

                        file_path = location.as_posix() + '.zip'

                        shutil.copyfile(tmp.name, Path(tmp.name).parent / file_hash)

                        pyminizip.compress((Path(tmp.name).parent / file_hash).as_posix(), None, file_path, passwd, 0)
                        os.unlink(Path(tmp.name).parent / file_hash)

                except Exception as e:
                    log.exception(e)
                    raise marshmallow.exceptions.ValidationError(
                        str(e),
                        field_name='file_password'
                    )

            else:
                file_storage.save(location)
                file_path = location.as_posix()
                file_size = location.stat().st_size
                file_hash = file_sha256sum(file_path)

        except Exception as e:
            raise marshmallow.exceptions.ValidationError(
                str(e),
                field_name='file_content'
            )

        if location is None:
            raise marshmallow.exceptions.ValidationError(
                f"Unable to save file in target location",
                field_name='file_content'
            )

        setattr(self, 'file_local_path', str(location))

        return file_path, file_size, file_hash



class ServerSettingsSchema(ma.SQLAlchemyAutoSchema):
    http_proxy = auto_field('http_proxy', required=False, allow_none=False)
    https_proxy = auto_field('https_proxy', required=False, allow_none=False)
    prevent_post_mod_repush = auto_field('prevent_post_mod_repush', required=False)

    class Meta:
        model = ServerSettings
        load_instance = True


class ContactSchema(ma.SQLAlchemyAutoSchema):
    contact_name = auto_field('contact_name', required=True, validate=Length(min=2), allow_none=False)
    contact_email = auto_field('contact_email', required=False, allow_none=False)
    contact_work_phone = auto_field('contact_work_phone', required=False, allow_none=False)
    contact_mobile_phone = auto_field('contact_mobile_phone', required=False, allow_none=False)
    contact_role = auto_field('contact_role', required=False, allow_none=False)
    contact_note = auto_field('contact_note', required=False, allow_none=False)
    client_id = auto_field('client_id', required=True)

    class Meta:
        model = Contact
        load_instance = True




class CaseClassificationSchema(ma.SQLAlchemyAutoSchema):
    name = auto_field('name', required=True, validate=Length(min=2), allow_none=False)
    name_expanded = auto_field('name_expanded', required=True, validate=Length(min=2), allow_none=False)
    description = auto_field('description', required=True, validate=Length(min=2), allow_none=False)

    class Meta:
        model = CaseClassification
        load_instance = True

    @post_load
    def verify_unique(self, data, **kwargs):
        client = CaseClassification.query.filter(
            func.lower(CaseClassification.name) == func.lower(data.name),
            CaseClassification.id != data.id
        ).first()
        if client:
            raise marshmallow.exceptions.ValidationError(
                "Case classification name already exists",
                field_name="name"
            )

        return data


class CaseSchema(ma.SQLAlchemyAutoSchema):
    case_name = auto_field('name', required=True, validate=Length(min=2), allow_none=False)
    case_description = auto_field('description', required=True, validate=Length(min=2))
    case_soc_id = auto_field('soc_id', required=True)
    case_customer = auto_field('client_id', required=True)
    case_organisations = fields.List(fields.Integer, required=False)
    protagonists = fields.List(fields.Dict, required=False)
    case_tags = fields.String(required=False)
    csrf_token = fields.String(required=False)
    initial_date = auto_field('initial_date', required=False)
    classification_id = auto_field('classification_id', required=False, allow_none=True)

    class Meta:
        model = Cases
        include_fk = True
        load_instance = True
        exclude = ['name', 'description', 'soc_id', 'client_id', 'initial_date']

    @pre_load
    def classification_filter(self, data, **kwargs):
        if data.get('classification_id') == "":
            del data['classification_id']

        return data

    @pre_load
    def verify_customer(self, data, **kwargs):
        client = Client.query.filter(Client.client_id == data.get('case_customer')).first()
        if client:
            return data

        raise marshmallow.exceptions.ValidationError("Invalid client id",
                                                     field_name="case_customer")

    @post_load
    def custom_attributes_merge(self, data, **kwargs):
        new_attr = data.get('custom_attributes')
        if new_attr is not None:
            data['custom_attributes'] = merge_custom_attributes(new_attr, data.get('case_id'), 'case')

        return data


class GlobalTasksSchema(ma.SQLAlchemyAutoSchema):
    task_id = auto_field('id')
    task_assignee_id = auto_field('task_assignee_id', required=True, allow_None=False)
    task_title = auto_field('task_title', required=True, validate=Length(min=2), allow_none=False)
    csrf_token = fields.String(required=False)

    class Meta:
        model = GlobalTasks
        include_fk = True
        load_instance = True
        exclude = ['id']

    @pre_load
    def verify_data(self, data, **kwargs):
        user = User.query.filter(User.id == data.get('task_assignee_id')).count()
        if not user:
            raise marshmallow.exceptions.ValidationError("Invalid user id for assignee",
                                                         field_name="task_assignees_id")

        status = TaskStatus.query.filter(TaskStatus.id == data.get('task_status_id')).count()
        if not status:
            raise marshmallow.exceptions.ValidationError("Invalid task status ID",
                                                         field_name="task_status_id")

        return data


class CustomerSchema(ma.SQLAlchemyAutoSchema):
    customer_name = auto_field('name', required=True, validate=Length(min=2), allow_none=False)
    customer_description = auto_field('description', allow_none=True)
    customer_sla = auto_field('sla', allow_none=True)
    customer_id = auto_field('client_id')
    csrf_token = fields.String(required=False)

    class Meta:
        model = Client
        load_instance = True
        exclude = ['name', 'client_id', 'description', 'sla']

    @post_load
    def verify_unique(self, data, **kwargs):
        client = Client.query.filter(
            func.upper(Client.name) == data.name.upper(),
            Client.client_id != data.client_id
        ).first()
        if client:
            raise marshmallow.exceptions.ValidationError(
                "Customer already exists",
                field_name="customer_name"
            )

        return data

    @post_load
    def custom_attributes_merge(self, data, **kwargs):
        new_attr = data.get('custom_attributes')
        if new_attr is not None:
            data['custom_attributes'] = merge_custom_attributes(new_attr, data.get('client_id'), 'client')

        return data


class TaskLogSchema(ma.Schema):
    log_content = fields.String(required=False, validate=Length(min=1))
    csrf_token = fields.String(required=False)


class CaseTaskSchema(ma.SQLAlchemyAutoSchema):
    task_title = auto_field('task_title', required=True, validate=Length(min=2), allow_none=False)
    task_status_id = auto_field('task_status_id', required=True)
    task_assignees_id = fields.List(fields.Integer, required=False, allow_none=True)
    task_assignees = fields.List(fields.Dict, required=False, allow_none=True)

    class Meta:
        model = CaseTasks
        load_instance = True
        include_fk = True

    @pre_load
    def verify_data(self, data, **kwargs):
        status = TaskStatus.query.filter(TaskStatus.id == data.get('task_status_id')).count()
        if not status:
            raise marshmallow.exceptions.ValidationError("Invalid task status ID",
                                                         field_name="task_status_id")

        return data

    @post_load
    def custom_attributes_merge(self, data, **kwargs):
        new_attr = data.get('custom_attributes')
        if new_attr is not None:
            data['custom_attributes'] = merge_custom_attributes(new_attr, data.get('id'), 'task')

        return data


class CaseEvidenceSchema(ma.SQLAlchemyAutoSchema):
    filename = auto_field('filename', required=True, validate=Length(min=2), allow_none=False)

    class Meta:
        model = CaseReceivedFile
        load_instance = True

    @post_load
    def custom_attributes_merge(self, data, **kwargs):
        new_attr = data.get('custom_attributes')
        if new_attr is not None:
            data['custom_attributes'] = merge_custom_attributes(new_attr, data.get('id'), 'evidence')

        return data


class AuthorizationGroupSchema(ma.SQLAlchemyAutoSchema):
    group_name = auto_field('group_name', required=True, validate=Length(min=2), allow_none=False)
    group_description = auto_field('group_description', required=True, validate=Length(min=2))
    group_auto_follow_access_level = auto_field('group_auto_follow_access_level', required=False, default=False)

    class Meta:
        model = Group
        load_instance = True

    @pre_load
    def verify_unique(self, data, **kwargs):
        groups = Group.query.filter(
            func.upper(Group.group_name) == data.get('group_name').upper()
        ).all()

        for group in groups:
            if data.get('group_id') is None or group.group_id != data.get('group_id'):
                raise marshmallow.exceptions.ValidationError(
                    "Group already exists",
                    field_name="group_name"
                )

        return data

    @pre_load
    def parse_permissions(self, data, **kwargs):
        permissions = data.get('group_permissions')
        if type(permissions) != list and not isinstance(permissions, type(None)):
            permissions = [permissions]

        if permissions is not None:
            data['group_permissions'] = ac_mask_from_val_list(permissions)

        else:
            data['group_permissions'] = 0

        return data


class AuthorizationOrganisationSchema(ma.SQLAlchemyAutoSchema):
    org_name = auto_field('org_name', required=True, validate=Length(min=2), allow_none=False)
    org_description = auto_field('org_description', required=True, validate=Length(min=2))

    class Meta:
        model = Organisation
        load_instance = True

    @pre_load
    def verify_unique(self, data, **kwargs):
        organisations = Organisation.query.filter(
            func.upper(Organisation.org_name) == data.get('org_name').upper()
        ).all()

        for organisation in organisations:
            if data.get('org_id') is None or organisation.org_id != data.get('org_id'):
                raise marshmallow.exceptions.ValidationError(
                    "Organisation name already exists",
                    field_name="org_name"
                )

        return data


class BasicUserSchema(ma.SQLAlchemyAutoSchema):
    user_id = auto_field('id', required=False)
    user_uuid = auto_field('uuid', required=False)
    user_name = auto_field('name', required=True, validate=Length(min=2))
    user_login = auto_field('user', required=True, validate=Length(min=2))
    user_email = auto_field('email', required=True, validate=Length(min=2))
    has_deletion_confirmation = auto_field('has_deletion_confirmation', required=False, default=False)

    class Meta:
        model = User
        load_instance = True
        exclude = ['password', 'api_key', 'ctx_case', 'ctx_human_case', 'active', 'external_id', 'in_dark_mode',
                   'id', 'name', 'email', 'user', 'uuid']



def validate_ioc_type(type_id):
    if not IocType.query.get(type_id):
        raise ValidationError("Invalid ioc_type ID")


def validate_ioc_tlp(tlp_id):
    if not Tlp.query.get(tlp_id):
        raise ValidationError("Invalid ioc_tlp ID")


def validate_asset_type(asset_id):
    if not AssetsType.query.get(asset_id):
        raise ValidationError("Invalid asset_type ID")


def validate_asset_tlp(tlp_id):
    if not Tlp.query.get(tlp_id):
        raise ValidationError("Invalid asset_tlp ID")


class SeveritySchema(ma.SQLAlchemyAutoSchema):
    class Meta:
        model = Severity
        load_instance = True


class AlertStatusSchema(ma.SQLAlchemyAutoSchema):
    class Meta:
        model = AlertStatus
        load_instance = True


class AlertSchema(ma.SQLAlchemyAutoSchema):
    severity = ma.Nested(SeveritySchema)
    status = ma.Nested(AlertStatusSchema)
    customer = ma.Nested(CustomerSchema)
    classification = ma.Nested(CaseClassificationSchema)
    owner = ma.Nested(UserSchema, only=['id', 'user_name', 'user_login', 'user_email'])
    iocs = ma.Nested(IocSchema, many=True)
    assets = ma.Nested(CaseAssetsSchema, many=True)

    class Meta:
        model = Alert
        include_relationships = True
        include_fk = True
        load_instance = True


class SavedFilterSchema(ma.SQLAlchemyAutoSchema):
    class Meta:
        model = SavedFilter
        load_instance = True
        include_fk = True
        include_relationships = True
<|MERGE_RESOLUTION|>--- conflicted
+++ resolved
@@ -236,7 +236,6 @@
         return data
 
 
-<<<<<<< HEAD
 class CaseTemplateSchema(ma.Schema):
     id = fields.Integer(dump_only=True)
     created_by_user_id = fields.Integer(required=True)
@@ -276,7 +275,8 @@
     note_groups = fields.List(fields.Dict(keys=fields.Str(),
                                           values=fields.Raw(validate=[validate_string_or_list_of_dict]))
                               , allow_none=True, missing=[])
-=======
+
+
 class IocTypeSchema(ma.SQLAlchemyAutoSchema):
     type_name = auto_field('type_name', required=True, validate=Length(min=2), allow_none=False)
     type_description = auto_field('type_description', required=True, validate=Length(min=2), allow_none=False)
@@ -301,7 +301,6 @@
             )
 
         return data
->>>>>>> d6c53e2f
 
 
 class IocSchema(ma.SQLAlchemyAutoSchema):
@@ -431,11 +430,8 @@
 
 
 class CommentSchema(ma.SQLAlchemyAutoSchema):
-<<<<<<< HEAD
-=======
     user = ma.Nested(UserSchema, only=['id', 'user_name', 'user_login', 'user_email'])
 
->>>>>>> d6c53e2f
     class Meta:
         model = Comments
         load_instance = True
