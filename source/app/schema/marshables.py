#!/usr/bin/env python3
#
#  IRIS Source Code
#  Copyright (C) 2021 - Airbus CyberSecurity (SAS)
#  ir@cyberactionlab.net
#
#  This program is free software; you can redistribute it and/or
#  modify it under the terms of the GNU Lesser General Public
#  License as published by the Free Software Foundation; either
#  version 3 of the License, or (at your option) any later version.
#
#  This program is distributed in the hope that it will be useful,
#  but WITHOUT ANY WARRANTY; without even the implied warranty of
#  MERCHANTABILITY or FITNESS FOR A PARTICULAR PURPOSE.  See the GNU
#  Lesser General Public License for more details.
#
#  You should have received a copy of the GNU Lesser General Public License
#  along with this program; if not, write to the Free Software Foundation,
#  Inc., 51 Franklin Street, Fifth Floor, Boston, MA  02110-1301, USA.
from typing import Any, Dict, List, Optional, Tuple, Union
import uuid

import datetime
import logging
import os
import random
import re
import shutil
import string
import tempfile
from pathlib import Path

import dateutil.parser
import marshmallow
import pyminizip
from flask_login import current_user
from marshmallow import fields, Schema, validate, ValidationError
from marshmallow import post_load
from marshmallow import pre_load
from marshmallow import ValidationError
from marshmallow.validate import Length
from marshmallow_sqlalchemy import auto_field
from sqlalchemy import func
from werkzeug.datastructures import FileStorage

from app import app
from app import db
from app import ma
from app.datamgmt.datastore.datastore_db import datastore_get_standard_path
from app.datamgmt.manage.manage_attribute_db import merge_custom_attributes
from app.iris_engine.access_control.utils import ac_mask_from_val_list
from app.models import AnalysisStatus, CaseClassification, SavedFilter, DataStorePath, IrisModuleHook
from app.models import AssetsType
from app.models import CaseAssets
from app.models import CaseReceivedFile
from app.models import CaseTasks
from app.models import Cases
from app.models import CasesEvent
from app.models import Client
from app.models import Comments
from app.models import Contact
from app.models import DataStoreFile
from app.models import EventCategory
from app.models import GlobalTasks
from app.models import Ioc
from app.models import IocType
from app.models import Notes
from app.models import NotesGroup
from app.models import ServerSettings
from app.models import TaskStatus
from app.models import Tlp
from app.models.alerts import Alert, Severity, AlertStatus
from app.models.authorization import Group
from app.models.authorization import Organisation
from app.models.authorization import User
from app.models.cases import CaseState
from app.models import IrisModule
from app.util import file_sha256sum, str_to_bool, assert_type_mml
from app.util import stream_sha256sum

ALLOWED_EXTENSIONS = {'png', 'svg'}

log = app.logger



def allowed_file_icon(filename: str):
    """
    Checks if the file extension of the given filename is allowed.

    Args:
        filename (str): The name of the file to check.

    Returns:
        bool: True if the filename has an extension and the extension is in the ALLOWED_EXTENSIONS set, False otherwise.
    """
    return '.' in filename and \
        filename.rsplit('.', 1)[1].lower() in ALLOWED_EXTENSIONS


def get_random_string(length: int) -> str:
    """
    Generates a random string of lowercase letters.

    Args:
        length (int): The length of the string to generate.

    Returns:
        str: A random string of lowercase letters with the given length.
    """
    letters = string.ascii_lowercase
    result_str = ''.join(random.choice(letters) for i in range(length))
    return result_str


def store_icon(file):
    """Stores an icon file.

    This function stores an icon file in the asset store path and creates a symlink to it in the asset show path.
    The file is saved with a randomly generated filename. If the file is not valid or its filetype is not allowed,
    the function returns an error message.

    Args:
        file: The icon file to store.

    Returns:
        A tuple containing the filename of the stored file (or None if an error occurred) and a message.

    """
    if not file:
        return None, 'Icon file is not valid'

    if not allowed_file_icon(file.filename):
        return None, 'Icon filetype is not allowed'

    filename = get_random_string(18)

    try:
        store_fullpath = os.path.join(app.config['ASSET_STORE_PATH'], filename)
        show_fullpath = os.path.join(app.config['APP_PATH'], 'app',
                                     app.config['ASSET_SHOW_PATH'].strip(os.path.sep),
                                     filename)
        file.save(store_fullpath)
        os.symlink(store_fullpath, show_fullpath)

    except Exception as e:
        return None, f"Unable to add icon {e}"

    return filename, 'Saved'


class CaseNoteSchema(ma.SQLAlchemyAutoSchema):
    """Schema for serializing and deserializing CaseNote objects.

    This schema defines the fields to include when serializing and deserializing CaseNote objects.
    It includes fields for the CSRF token, group ID, group UUID, and group title.

    """
    csrf_token: str = fields.String(required=False)
    group_id: int = fields.Integer()
    group_uuid: uuid.UUID = fields.UUID()
    group_title: str = fields.String()

    class Meta:
        model = Notes
        load_instance = True


class CaseAddNoteSchema(ma.Schema):
    """Schema for serializing and deserializing CaseNote objects.

    This schema defines the fields to include when serializing and deserializing CaseNote objects.
    It includes fields for the note ID, note title, note content, group ID, CSRF token, and custom attributes.
    It also includes a method for verifying the group ID and a post-load method for merging custom attributes.

    """
    note_id: int = fields.Integer(required=False)
    note_title: str = fields.String(required=True, validate=Length(min=1, max=154), allow_none=False)
    note_content: str = fields.String(required=False)
    group_id: int = fields.Integer(required=True)
    csrf_token: str = fields.String(required=False)
    custom_attributes: Dict[str, Any] = fields.Dict(required=False)

    def verify_group_id(self, data: Dict[str, Any], **kwargs: Any) -> Dict[str, Any]:
        """Verifies that the group ID is valid.

        This method verifies that the group ID specified in the data is valid for the case ID specified in kwargs.
        If the group ID is valid, it returns the data. Otherwise, it raises a validation error.

        Args:
            data: The data to verify.
            kwargs: Additional keyword arguments, including the case ID.

        Returns:
            The verified data.

        Raises:
            ValidationError: If the group ID is invalid.

        """
        assert_type_mml(input_var=data.get('group_id'),
                        field_name="group_id",
                        type=int)

        group = NotesGroup.query.filter(
            NotesGroup.group_id == data.get('group_id'),
            NotesGroup.group_case_id == kwargs.get('caseid')
        ).first()
        if group:
            return data

        raise marshmallow.exceptions.ValidationError("Invalid group id for note",
                                                     field_name="group_id")

    @post_load
    def custom_attributes_merge(self, data: Dict[str, Any], **kwargs: Any) -> Dict[str, Any]:
        """Merges custom attributes.

        This method merges any custom attributes specified in the data with the existing custom attributes for the note.
        If there are no custom attributes specified, it returns the data unchanged.

        Args:
            data: The data to merge.
            kwargs: Additional keyword arguments.

        Returns:
            The merged data.

        """
        new_attr = data.get('custom_attributes')
        if new_attr is not None:

            assert_type_mml(input_var=data.get('note_id'),
                            field_name="note_id",
                            type=int,
                            allow_none=True)

            data['custom_attributes'] = merge_custom_attributes(new_attr, data.get('note_id'), 'note')

        return data


class CaseGroupNoteSchema(ma.SQLAlchemyAutoSchema):
    """Schema for serializing and deserializing NotesGroup objects.

    This schema defines the fields to include when serializing and deserializing NotesGroup objects.
    It includes fields for the group ID, group UUID, group title, and the notes associated with the group.

    """

    class Meta:
        model = NotesGroup
        load_instance = True


class AssetTypeSchema(ma.SQLAlchemyAutoSchema):
    """Schema for serializing and deserializing AssetsType objects.

    This schema defines the fields to include when serializing and deserializing AssetsType objects.
    It includes fields for the CSRF token, asset name, asset description, and asset icons for both compromised and
    not compromised states. It also includes a method for verifying that the asset name is unique and a method for
    loading and storing asset icons.

    """
    csrf_token: str = fields.String(required=False)
    asset_name: str = auto_field('asset_name', required=True, validate=Length(min=2), allow_none=False)
    asset_description: str = auto_field('asset_description', required=True, validate=Length(min=2), allow_none=False)
    asset_icon_compromised: str = auto_field('asset_icon_compromised')
    asset_icon_not_compromised: str = auto_field('asset_icon_not_compromised')

    class Meta:
        model = AssetsType
        load_instance = True

    @post_load
    def verify_unique(self, data: Dict[str, Any], **kwargs: Any) -> Dict[str, Any]:
        """Verifies that the asset name is unique.

        This method verifies that the asset name specified in the data is unique. If the asset name is not unique,
        it raises a validation error.

        Args:
            data: The data to verify.
            kwargs: Additional keyword arguments.

        Returns:
            The verified data.

        Raises:
            ValidationError: If the asset name is not unique.

        """
        
        assert_type_mml(input_var=data.asset_name,
                        field_name="asset_name",
                        type=str)
        

        assert_type_mml(input_var=data.asset_id,
                        field_name="asset_id",
                        type=int)

        client = AssetsType.query.filter(
            func.lower(AssetsType.asset_name) == func.lower(data.asset_name),
            AssetsType.asset_id != data.asset_id
        ).first()
        if client:
            raise marshmallow.exceptions.ValidationError(
                "Asset type name already exists",
                field_name="asset_name"
            )

        return data

    def load_store_icon(self, file_storage: Any, field_type: str) -> Optional[str]:
        """Loads and stores an asset icon.

        This method loads and stores an asset icon from the specified file storage. If the file storage is not valid
        or its filetype is not allowed, it raises a validation error.

        Args:
            file_storage: The file storage containing the asset icon.
            field_type: The type of asset icon to load and store.

        Returns:
            The filename of the stored asset icon, or None if an error occurred.

        Raises:
            ValidationError: If the file storage is not valid or its filetype is not allowed.

        """
        if not file_storage.filename:
            return None

        fpath, message = store_icon(file_storage)

        if fpath is None:
            raise marshmallow.exceptions.ValidationError(
                message,
                field_name=field_type
            )

        setattr(self, field_type, fpath)

        return fpath


class CaseAssetsSchema(ma.SQLAlchemyAutoSchema):
    """Schema for serializing and deserializing CaseAssets objects.

    This schema defines the fields to include when serializing and deserializing CaseAssets objects.
    It includes fields for the asset name, IOC links, asset enrichment, asset type, and custom attributes.
    It also includes methods for verifying the asset type ID and analysis status ID, and for merging custom attributes.

    """
    asset_name: str = auto_field('asset_name', required=True, allow_none=False)
    ioc_links: List[int] = fields.List(fields.Integer, required=False)
    asset_enrichment: str = auto_field('asset_enrichment', required=False)
    asset_type: AssetTypeSchema = ma.Nested(AssetTypeSchema, required=False)

    class Meta:
        model = CaseAssets
        include_fk = True
        load_instance = True

    @pre_load
    def verify_data(self, data: Dict[str, Any], **kwargs: Any) -> Dict[str, Any]:
        """Verifies the asset type ID and analysis status ID.

        This method verifies that the asset type ID and analysis status ID specified in the data are valid.
        If either ID is invalid, it raises a validation error.

        Args:
            data: The data to verify.
            kwargs: Additional keyword arguments.

        Returns:
            The verified data.

        Raises:
            ValidationError: If either ID is invalid.

        """
        assert_type_mml(input_var=data.get('asset_type_id'),
                        field_name="asset_type_id",
                        type=int)

        asset_type = AssetsType.query.filter(AssetsType.asset_id == data.get('asset_type_id')).count()
        if not asset_type:
            raise marshmallow.exceptions.ValidationError("Invalid asset type ID",
                                                         field_name="asset_type_id")

        assert_type_mml(input_var=data.get('analysis_status_id'),
                        field_name="analysis_status_id", type=int,
                        allow_none=True)

        if data.get('analysis_status_id'):
            status = AnalysisStatus.query.filter(AnalysisStatus.id == data.get('analysis_status_id')).count()
            if not status:
                raise marshmallow.exceptions.ValidationError("Invalid analysis status ID",
                                                             field_name="analysis_status_id")

        return data

    @post_load
    def custom_attributes_merge(self, data: Dict[str, Any], **kwargs: Any) -> Dict[str, Any]:
        """Merges custom attributes.

        This method merges any custom attributes specified in the data with the existing custom attributes for the asset.
        If there are no custom attributes specified, it returns the data unchanged.

        Args:
            data: The data to merge.
            kwargs: Additional keyword arguments.

        Returns:
            The merged data.

        """
        new_attr = data.get('custom_attributes')
        if new_attr is not None:
            assert_type_mml(input_var=data.get('asset_id'),
                            field_name="asset_id", type=int,
                            allow_none=True)

            data['custom_attributes'] = merge_custom_attributes(new_attr, data.get('asset_id'), 'asset')

        return data


class CaseTemplateSchema(ma.Schema):
    """Schema for serializing and deserializing CaseTemplate objects.

    This schema defines the fields to include when serializing and deserializing CaseTemplate objects.
    It includes fields for the template ID, the user ID of the user who created the template, the creation and update
    timestamps, the name, display name, description, author, title prefix, summary, tags, and classification of the
    template. It also includes fields for the tasks and note groups associated with the template, and methods for
    validating the format of the tasks and note groups.

    """
    id: int = fields.Integer(dump_only=True)
    created_by_user_id: int = fields.Integer(required=True)
    created_at: datetime = fields.DateTime(dump_only=True)
    updated_at: datetime = fields.DateTime(dump_only=True)
    name: str = fields.String(required=True)
    display_name: Optional[str] = fields.String(allow_none=True, missing="")
    description: Optional[str] = fields.String(allow_none=True, missing="")
    author: Optional[str] = fields.String(allow_none=True, validate=Length(max=128), missing="")
    title_prefix: Optional[str] = fields.String(allow_none=True, validate=Length(max=32), missing="")
    summary: Optional[str] = fields.String(allow_none=True, missing="")
    tags: Optional[List[str]] = fields.List(fields.String(), allow_none=True, missing=[])
    classification: Optional[str] = fields.String(allow_none=True, missing="")

    def validate_string_or_list(value: Union[str, List[str]]) -> Union[str, List[str]]:
        """Validates that a value is a string or a list of strings.

        This method validates that a value is either a string or a list of strings. If the value is a list, it also
        validates that all items in the list are strings.

        Args:
            value: The value to validate.

        Returns:
            The validated value.

        Raises:
            ValidationError: If the value is not a string or a list of strings.

        """
        if not isinstance(value, (str, list)):
            raise ValidationError('Value must be a string or a list of strings')
        if isinstance(value, list):
            for item in value:
                if not isinstance(item, str):
                    raise ValidationError('All items in list must be strings')
        return value

    def validate_string_or_list_of_dict(value: Union[str, List[Dict[str, str]]]) -> Union[str, List[Dict[str, str]]]:
        """Validates that a value is a string or a list of dictionaries with string values.

        This method validates that a value is either a string or a list of dictionaries with string values. If the value
        is a list, it also validates that all items in the list are dictionaries with string values.

        Args:
            value: The value to validate.

        Returns:
            The validated value.

        Raises:
            ValidationError: If the value is not a string or a list of dictionaries with string values.

        """
        if not isinstance(value, (str, list)):
            raise ValidationError('Value must be a string or a list of strings')
        if isinstance(value, list):
            for item in value:
                if not isinstance(item, dict):
                    raise ValidationError('All items in list must be dict')
                for ivalue in item.values():
                    if not isinstance(ivalue, str):
                        raise ValidationError('All items in dict must be str')
        return value

    tasks: Optional[List[Dict[str, Union[str, List[str]]]]] = fields.List(
        fields.Dict(keys=fields.Str(), values=fields.Raw(validate=[validate_string_or_list])),
        allow_none=True,
        missing=[]
    )
    note_groups: Optional[List[Dict[str, Union[str, List[Dict[str, str]]]]]] = fields.List(
        fields.Dict(keys=fields.Str(), values=fields.Raw(validate=[validate_string_or_list_of_dict])),
        allow_none=True,
        missing=[]
    )


class IocTypeSchema(ma.SQLAlchemyAutoSchema):
    """Schema for serializing and deserializing IocType objects.

    This schema defines the fields to include when serializing and deserializing IocType objects.
    It includes fields for the IOC type name, description, taxonomy, validation regex, and validation expectation.
    It also includes a method for verifying that the IOC type name is unique.

    """
    type_name: str = auto_field('type_name', required=True, validate=Length(min=2), allow_none=False)
    type_description: str = auto_field('type_description', required=True, validate=Length(min=2), allow_none=False)
    type_taxonomy: Optional[str] = auto_field('type_taxonomy')
    type_validation_regex: Optional[str] = auto_field('type_validation_regex')
    type_validation_expect: Optional[str] = auto_field('type_validation_expect')

    class Meta:
        model = IocType
        load_instance = True

    @post_load
    def verify_unique(self, data: IocType, **kwargs: Any) -> IocType:
        """Verifies that the IOC type name is unique.

        This method verifies that the IOC type name specified in the data is unique.
        If the name is not unique, it raises a validation error.

        Args:
            data: The data to verify.
            kwargs: Additional keyword arguments.

        Returns:
            The verified data.

        Raises:
            ValidationError: If the IOC type name is not unique.

        """
        client = IocType.query.filter(
            func.lower(IocType.type_name) == func.lower(data.type_name),
            IocType.type_id != data.type_id
        ).first()
        if client:
            raise marshmallow.exceptions.ValidationError(
                "IOC type name already exists",
                field_name="type_name"
            )

        return data


class IocSchema(ma.SQLAlchemyAutoSchema):
    """Schema for serializing and deserializing IOC objects.

    This schema defines the fields to include when serializing and deserializing IOC objects.
    It includes fields for the IOC value, enrichment data, and the IOC type associated with the IOC.
    It also includes methods for verifying the format of the IOC value and merging custom attributes.

    """
    ioc_value: str = auto_field('ioc_value', required=True, validate=Length(min=1), allow_none=False)
    ioc_enrichment: Optional[Dict[str, Any]] = auto_field('ioc_enrichment', required=False)
    ioc_type: Optional[IocTypeSchema] = ma.Nested(IocTypeSchema, required=False)

    class Meta:
        model = Ioc
        load_instance = True
        include_fk = True

    @pre_load
    def verify_data(self, data: Dict[str, Any], **kwargs: Any) -> Dict[str, Any]:
        """Verifies the format of the IOC value and associated IOC type.

        This method verifies that the IOC value specified in the data matches the expected format for the associated
        IOC type. If the value does not match the expected format, it raises a validation error. It also verifies that
        the specified IOC type ID and TLP ID are valid.

        Args:
            data: The data to verify.
            kwargs: Additional keyword arguments.

        Returns:
            The verified data.

        Raises:
            ValidationError: If the IOC value does not match the expected format or if the specified IOC type ID or
            TLP ID are invalid.

        """
        assert_type_mml(input_var=data.get('ioc_type_id'), 
                        field_name="ioc_type_id", 
                        type=int)

        ioc_type = IocType.query.filter(IocType.type_id == data.get('ioc_type_id')).first()
        if not ioc_type:
            raise marshmallow.exceptions.ValidationError("Invalid ioc type ID", field_name="ioc_type_id")

        assert_type_mml(input_var=data.get('ioc_tlp_id'), 
                        field_name="ioc_tlp_id", 
                        type=int)

        tlp_id = Tlp.query.filter(Tlp.tlp_id == data.get('ioc_tlp_id')).count()
        if not tlp_id:
            raise marshmallow.exceptions.ValidationError("Invalid TLP ID", field_name="ioc_tlp_id")

        if ioc_type.type_validation_regex:
            if not re.fullmatch(ioc_type.type_validation_regex, data.get('ioc_value'), re.IGNORECASE):
                error = f"The input doesn\'t match the expected format " \
                        f"(expected: {ioc_type.type_validation_expect or ioc_type.type_validation_regex})"
                raise marshmallow.exceptions.ValidationError(error, field_name="ioc_ioc_value")

        return data

    @post_load
    def custom_attributes_merge(self, data: Dict[str, Any], **kwargs: Any) -> Dict[str, Any]:
        """Merges custom attributes with the IOC data.

        This method merges any custom attributes specified in the data with the IOC data. If no custom attributes are
        specified, it returns the original data.

        Args:
            data: The data to merge.
            kwargs: Additional keyword arguments.

        Returns:
            The merged data.

        """
        new_attr = data.get('custom_attributes')
        if new_attr is not None:

            assert_type_mml(input_var=data.get('ioc_id'), 
                            field_name="ioc_id", 
                            type=int, 
                            allow_none=True)

            data['custom_attributes'] = merge_custom_attributes(new_attr, data.get('ioc_id'), 'ioc')

        return data


class UserSchema(ma.SQLAlchemyAutoSchema):
    """Schema for serializing and deserializing User objects.

    This schema defines the fields to include when serializing and deserializing User objects.
    It includes fields for the user's name, login, email, password, admin status, CSRF token, ID, primary organization ID,
    and service account status. It also includes methods for verifying the username, email, and password.

    """
    user_roles_str: List[str] = fields.List(fields.String, required=False)
    user_name: str = auto_field('name', required=True, validate=Length(min=2))
    user_login: str = auto_field('user', required=True, validate=Length(min=2))
    user_email: str = auto_field('email', required=True, validate=Length(min=2))
    user_password: Optional[str] = auto_field('password', required=False)
    user_isadmin: bool = fields.Boolean(required=True)
    csrf_token: Optional[str] = fields.String(required=False)
    user_id: Optional[int] = fields.Integer(required=False)
    user_primary_organisation_id: Optional[int] = fields.Integer(required=False)
    user_is_service_account: Optional[bool] = auto_field('is_service_account', required=False)

    class Meta:
        model = User
        load_instance = True
        include_fk = True
        exclude = ['api_key', 'password', 'ctx_case', 'ctx_human_case', 'user', 'name', 'email', 'is_service_account']

    @pre_load()
    def verify_username(self, data: Dict[str, Any], **kwargs: Any) -> Dict[str, Any]:
        """Verifies that the username is not already taken.

        This method verifies that the specified username is not already taken by another user. If the username is already
        taken, it raises a validation error.

        Args:
            data: The data to verify.
            kwargs: Additional keyword arguments.

        Returns:
            The verified data.

        Raises:
            ValidationError: If the username is already taken.

        """
        user = data.get('user_login')
        user_id = data.get('user_id')

        assert_type_mml(input_var=user_id, 
                        field_name="user_id", 
                        type=int)
        
        assert_type_mml(input_var=user, 
                        field_name="user_login", 
                        type=str)

        luser = User.query.filter(
            User.user == user
        ).all()
        for usr in luser:
            if usr.id != user_id:
                raise marshmallow.exceptions.ValidationError('User name already taken',
                                                             field_name="user_login")

        return data

    @pre_load()
    def verify_email(self, data: Dict[str, Any], **kwargs: Any) -> Dict[str, Any]:
        """Verifies that the email is not already taken.

        This method verifies that the specified email is not already taken by another user. If the email is already
        taken, it raises a validation error.

        Args:
            data: The data to verify.
            kwargs: Additional keyword arguments.

        Returns:
            The verified data.

        Raises:
            ValidationError: If the email is already taken.

        """
        email = data.get('user_email')
        user_id = data.get('user_id')

        assert_type_mml(input_var=user_id, 
                        field_name="user_id", 
                        type=int)
        
        assert_type_mml(input_var=email, 
                        field_name="user_email", 
                        type=str)

        luser = User.query.filter(
            User.email == email
        ).all()
        for usr in luser:
            if usr.id != user_id:
                raise marshmallow.exceptions.ValidationError('User email already taken',
                                                             field_name="user_email")

        return data

    @pre_load()
    def verify_password(self, data: Dict[str, Any], **kwargs: Any) -> Dict[str, Any]:
        """Verifies that the password meets the server's password policy.

        This method verifies that the specified password meets the server's password policy. If the password does not
        meet the policy, it raises a validation error.

        Args:
            data: The data to verify.
            kwargs: Additional keyword arguments.

        Returns:
            The verified data.

        Raises:
            ValidationError: If the password does not meet the server's password policy.

        """
        server_settings = ServerSettings.query.first()
        password = data.get('user_password')

        if (password == '' or password is None) and str_to_bool(data.get('user_is_service_account')) is True:
            return data

        if (password == '' or password is None) and data.get('user_id') != 0:
            # Update
            data.pop('user_password') if 'user_password' in data else None

        else:
            password_error = ""
            if len(password) < server_settings.password_policy_min_length:
                password_error += f"Password must be longer than {server_settings.password_policy_min_length} characters. "

            if server_settings.password_policy_upper_case:
                if not any(char.isupper() for char in password):
                    password_error += "Password must contain uppercase char. "

            if server_settings.password_policy_lower_case:
                if not any(char.islower() for char in password):
                    password_error += "Password must contain lowercase char. "

            if server_settings.password_policy_digit:
                if not any(char.isdigit() for char in password):
                    password_error += "Password must contain digit. "

            if len(server_settings.password_policy_special_chars) > 0:
                if not any(char in server_settings.password_policy_special_chars for char in password):
                    password_error += f"Password must contain a special char [{server_settings.password_policy_special_chars}]. "

            if len(password_error) > 0:
                raise marshmallow.exceptions.ValidationError(password_error,
                                                             field_name="user_password")

        return data


class CommentSchema(ma.SQLAlchemyAutoSchema):
    """Schema for serializing and deserializing Comment objects.

    This schema defines the fields to include when serializing and deserializing Comment objects.
    It includes fields for the comment ID, the user who made the comment, the comment text, and the timestamp of the comment.

    """
    user = ma.Nested(UserSchema, only=['id', 'user_name', 'user_login', 'user_email'])


    class Meta:
        model = Comments
        load_instance = True
        include_fk = True


class EventSchema(ma.SQLAlchemyAutoSchema):
    """Schema for serializing and deserializing Event objects.

    This schema defines the fields to include when serializing and deserializing Event objects.
    It includes fields for the event ID, event title, assets associated with the event, IOCs associated with the event,
    the date and time of the event, the time zone of the event, the category ID of the event, and the modification history
    of the event.

    """
    event_title: str = auto_field('event_title', required=True, validate=Length(min=2), allow_none=False)
    event_assets: List[int] = fields.List(fields.Integer, required=True, allow_none=False)
    event_iocs: List[int] = fields.List(fields.Integer, required=True, allow_none=False)
    event_date: datetime = fields.DateTime("%Y-%m-%dT%H:%M:%S.%f", required=True, allow_none=False)
    event_tz: str = fields.String(required=True, allow_none=False)
    event_category_id: int = fields.Integer(required=True, allow_none=False)
    event_date_wtz: datetime = fields.DateTime("%Y-%m-%dT%H:%M:%S.%f", required=False, allow_none=False)
    modification_history: str = auto_field('modification_history', required=False, readonly=True)
    event_comments_map: List[int] = fields.List(fields.Integer, required=False, allow_none=True)
    event_sync_iocs_assets: bool = fields.Boolean(required=False)

    class Meta:
        model = CasesEvent
        load_instance = True
        include_fk = True

    def validate_date(self, event_date: str, event_tz: str):
        """Validates the date and time of the event.

        This method validates the date and time of the event by parsing the date and time string and time zone string
        and returning the parsed date and time as datetime objects.

        Args:
            event_date: The date and time of the event as a string.
            event_tz: The time zone of the event as a string.

        Returns:
            A tuple containing the parsed date and time as datetime objects.

        Raises:
            ValidationError: If the date and time string or time zone string are invalid.

        """
        date_time = "{}{}".format(event_date, event_tz)
        date_time_wtz = "{}".format(event_date)

        try:
            self.event_date = dateutil.parser.isoparse(date_time)
            self.event_date_wtz = dateutil.parser.isoparse(date_time_wtz)
        except Exception as e:
            raise marshmallow.exceptions.ValidationError("Invalid date time", field_name="event_date")

        return self.event_date, self.event_date_wtz

    @pre_load
    def verify_data(self, data: Dict[str, Any], **kwargs: Any) -> Dict[str, Any]:
        """Verifies the data for the event.

        This method verifies that the data for the event is valid by checking that all required fields are present and
        that the specified asset and IOC IDs are valid.

        Args:
            data: The data to verify.
            kwargs: Additional keyword arguments.

        Returns:
            The verified data.

        Raises:
            ValidationError: If the data is invalid.

        """
        if data is None:
            raise marshmallow.exceptions.ValidationError("Received empty data")

        for field in ['event_title', 'event_date', 'event_tz', 'event_category_id', 'event_assets', 'event_iocs']:
            if field not in data:
                raise marshmallow.exceptions.ValidationError(f"Missing field {field}", field_name=field)

        assert_type_mml(input_var=int(data.get('event_category_id')), 
                        field_name='event_category_id', 
                        type=int)

        event_cat = EventCategory.query.filter(EventCategory.id == int(data.get('event_category_id'))).count()
        if not event_cat:
            raise marshmallow.exceptions.ValidationError("Invalid event category ID", field_name="event_category_id")
        
        assert_type_mml(input_var=data.get('event_assets'), 
                        field_name='event_assets', 
                        type=list)

        for asset in data.get('event_assets'):
            
            assert_type_mml(input_var=int(asset), 
                            field_name='event_assets', 
                            type=int)

            ast = CaseAssets.query.filter(CaseAssets.asset_id == asset).count()
            if not ast:
                raise marshmallow.exceptions.ValidationError("Invalid assets ID", field_name="event_assets")

        assert_type_mml(input_var=data.get('event_iocs'), 
                        field_name='event_iocs', 
                        type=list)
        
        for ioc in data.get('event_iocs'):

            assert_type_mml(input_var=int(ioc),
                            field_name='event_iocs',
                            type=int)
            
            ast = Ioc.query.filter(Ioc.ioc_id == ioc).count()
            if not ast:
                raise marshmallow.exceptions.ValidationError("Invalid IOC ID", field_name="event_assets")

        if data.get('event_color') and data.get('event_color') not in ['#fff', '#1572E899', '#6861CE99', '#48ABF799',
                                                                       '#31CE3699', '#F2596199', '#FFAD4699']:
            data['event_color'] = ''

        return data

    @post_load
    def custom_attributes_merge(self, data: Dict[str, Any], **kwargs: Any) -> Dict[str, Any]:
        """Merges custom attributes with the event data.

        This method merges any custom attributes specified in the data with the event data. If no custom attributes are
        specified, it returns the original data.

        Args:
            data: The data to merge.
            kwargs: Additional keyword arguments.

        Returns:
            The merged data.

        """
        new_attr = data.get('custom_attributes')
        if new_attr is not None:

            assert_type_mml(input_var=data.get('event_id'),
                            field_name='event_id',
                            type=int,
                            allow_none=True)
            
            data['custom_attributes'] = merge_custom_attributes(new_attr, data.get('event_id'), 'event')

        return data


class DSPathSchema(ma.SQLAlchemyAutoSchema):
    """Schema for serializing and deserializing DataStorePath objects.

    This schema defines the fields to include when serializing and deserializing DataStorePath objects.
    It includes fields for the data store path ID, the data store ID, the path name, and the path description.

    """

    class Meta:
        model = DataStorePath
        load_instance = True
        include_fk = True


class DSFileSchema(ma.SQLAlchemyAutoSchema):
    """Schema for serializing and deserializing DataStoreFile objects.

    This schema defines the fields to include when serializing and deserializing DataStoreFile objects.
    It includes fields for the file ID, the original file name, the file description, and the file content.

    """
    csrf_token: Optional[str] = fields.String(required=False)
    file_original_name: str = auto_field('file_original_name', required=True, validate=Length(min=1), allow_none=False)
    file_description: str = auto_field('file_description', allow_none=False)
    file_content: Optional[bytes] = fields.Raw(required=False)

    class Meta:
        model = DataStoreFile
        include_fk = True
        load_instance = True

    def ds_store_file_b64(self, filename: str, file_content: bytes, dsp: DataStorePath, cid: int) -> Tuple[DataStoreFile, bool]:
        """Stores a file in the data store.

        This method stores a file in the data store. If the file already exists in the data store, it returns the
        existing file. Otherwise, it creates a new file and returns it.

        Args:
            filename: The name of the file.
            file_content: The content of the file.
            dsp: The data store path where the file should be stored.
            cid: The ID of the case associated with the file.

        Returns:
            A tuple containing the DataStoreFile object and a boolean indicating whether the file already existed.

        Raises:
            ValidationError: If there is an error storing the file.

        """
        try:
            filename = filename.rstrip().replace('\t', '').replace('\n', '').replace('\r', '')
            file_hash = stream_sha256sum(file_content)

            dsf = DataStoreFile.query.filter(DataStoreFile.file_sha256 == file_hash).first()
            if dsf:
                exists = True

            else:
                dsf = DataStoreFile()
                dsf.file_original_name = filename
                dsf.file_description = "Pasted in notes"
                dsf.file_tags = "notes"
                dsf.file_password = ""
                dsf.file_is_ioc = False
                dsf.file_is_evidence = False
                dsf.file_case_id = cid
                dsf.file_date_added = datetime.datetime.now()
                dsf.added_by_user_id = current_user.id
                dsf.file_local_name = 'tmp_xc'
                dsf.file_parent_id = dsp.path_id
                dsf.file_sha256 = file_hash

                db.session.add(dsf)
                db.session.commit()

                dsf.file_local_name = datastore_get_standard_path(dsf, cid).as_posix()
                db.session.commit()

                with open(dsf.file_local_name, 'wb') as fout:
                    fout.write(file_content)

                exists = False

        except Exception as e:
            raise marshmallow.exceptions.ValidationError(
                str(e),
                field_name='file_password'
            )

        setattr(self, 'file_local_path', str(dsf.file_local_name))

        return dsf, exists

    def ds_store_file(self, file_storage: FileStorage, location: Path, is_ioc: bool, password: Optional[str]) -> Tuple[str, int, str]:
        """Stores a file in the data store.

        This method stores a file in the data store. If the file is an IOC and no password is provided, it uses a default
        password. If a password is provided, it encrypts the file with the password. It returns the path, size, and hash
        of the stored file.

        Args:
            file_storage: The file to store.
            location: The location where the file should be stored.
            is_ioc: Whether the file is an IOC.
            password: The password to use for encrypting the file.

        Returns:
            A tuple containing the path, size, and hash of the stored file.

        Raises:
            ValidationError: If there is an error storing the file.

        """
        if file_storage is None:
            raise marshmallow.exceptions.ValidationError(
                "No file provided",
                field_name='file_content'
            )

        if not file_storage.filename:
            return None

        passwd = None

        try:
            if is_ioc and not password:
                passwd = 'infected'
            elif password:
                passwd = password

            if passwd is not None:
                try:
                    with tempfile.NamedTemporaryFile() as tmp:
                        file_storage.save(tmp)
                        file_hash = file_sha256sum(tmp.name)
                        file_size = os.stat(tmp.name).st_size

                        file_path = location.as_posix() + '.zip'

                        shutil.copyfile(tmp.name, Path(tmp.name).parent / file_hash)

                        pyminizip.compress((Path(tmp.name).parent / file_hash).as_posix(), None, file_path, passwd, 0)
                        os.unlink(Path(tmp.name).parent / file_hash)

                except Exception as e:
                    log.exception(e)
                    raise marshmallow.exceptions.ValidationError(
                        str(e),
                        field_name='file_password'
                    )

            else:
                file_storage.save(location)
                file_path = location.as_posix()
                file_size = location.stat().st_size
                file_hash = file_sha256sum(file_path)

        except Exception as e:
            raise marshmallow.exceptions.ValidationError(
                str(e),
                field_name='file_content'
            )

        if location is None:
            raise marshmallow.exceptions.ValidationError(
                f"Unable to save file in target location",
                field_name='file_content'
            )

        setattr(self, 'file_local_path', str(location))

        return file_path, file_size, file_hash
    

class ServerSettingsSchema(ma.SQLAlchemyAutoSchema):
    """Schema for serializing and deserializing ServerSettings objects.

    This schema defines the fields to include when serializing and deserializing ServerSettings objects.
    It includes fields for the HTTP proxy, HTTPS proxy, and whether to prevent post-modification repush.

    """
    http_proxy: Optional[str] = fields.String(required=False, allow_none=False)
    https_proxy: Optional[str] = fields.String(required=False, allow_none=False)
    prevent_post_mod_repush: Optional[bool] = fields.Boolean(required=False)

    class Meta:
        model = ServerSettings
        load_instance = True


class ContactSchema(ma.SQLAlchemyAutoSchema):
    """Schema for serializing and deserializing Contact objects.

    This schema defines the fields to include when serializing and deserializing Contact objects.
    It includes fields for the contact name, email, work phone, mobile phone, role, note, and client ID.

    """
    contact_name: str = auto_field('contact_name', required=True, validate=Length(min=2), allow_none=False)
    contact_email: Optional[str] = auto_field('contact_email', required=False, allow_none=False)
    contact_work_phone: Optional[str] = auto_field('contact_work_phone', required=False, allow_none=False)
    contact_mobile_phone: Optional[str] = auto_field('contact_mobile_phone', required=False, allow_none=False)
    contact_role: Optional[str] = auto_field('contact_role', required=False, allow_none=False)
    contact_note: Optional[str] = auto_field('contact_note', required=False, allow_none=False)
    client_id: int = auto_field('client_id', required=True)

    class Meta:
        model = Contact
        load_instance = True


class CaseClassificationSchema(ma.SQLAlchemyAutoSchema):
    """Schema for serializing and deserializing CaseClassification objects.

    This schema defines the fields to include when serializing and deserializing CaseClassification objects.
    It includes fields for the classification name, expanded name, and description.

    """
    name: str = auto_field('name', required=True, validate=Length(min=2), allow_none=False)
    name_expanded: str = auto_field('name_expanded', required=True, validate=Length(min=2), allow_none=False)
    description: str = auto_field('description', required=True, validate=Length(min=2), allow_none=False)

    class Meta:
        model = CaseClassification
        load_instance = True

    @post_load
    def verify_unique(self, data, **kwargs):
        """Verifies that the classification name is unique.

        This method verifies that the classification name is unique. If the name is not unique, it raises a validation error.

        Args:
            data: The data to load.

        Returns:
            The loaded data.

        Raises:
            ValidationError: If the classification name is not unique.

        """
        client = CaseClassification.query.filter(
            func.lower(CaseClassification.name) == func.lower(data.name),
            CaseClassification.id != data.id
        ).first()
        if client:
            raise marshmallow.exceptions.ValidationError(
                "Case classification name already exists",
                field_name="name"
            )

        return data


class CaseSchema(ma.SQLAlchemyAutoSchema):
    """Schema for serializing and deserializing Case objects.

    This schema defines the fields to include when serializing and deserializing Case objects.
    It includes fields for the case name, description, SOC ID, customer ID, organizations, protagonists, tags, CSRF token,
    initial date, and classification ID.

    """
    case_name: str = auto_field('name', required=True, validate=Length(min=2), allow_none=False)
    case_description: str = auto_field('description', required=True, validate=Length(min=2))
    case_soc_id: int = auto_field('soc_id', required=True)
    case_customer: int = auto_field('client_id', required=True)
    case_organisations: List[int] = fields.List(fields.Integer, required=False)
    protagonists: List[Dict[str, Any]] = fields.List(fields.Dict, required=False)
    case_tags: Optional[str] = fields.String(required=False)
    csrf_token: Optional[str] = fields.String(required=False)
    initial_date: Optional[datetime.datetime] = auto_field('initial_date', required=False)
    classification_id: Optional[int] = auto_field('classification_id', required=False, allow_none=True)

    class Meta:
        model = Cases
        include_fk = True
        load_instance = True
        exclude = ['name', 'description', 'soc_id', 'client_id', 'initial_date']

    @pre_load
    def classification_filter(self, data: Dict[str, Any], **kwargs: Any) -> Dict[str, Any]:
        """Filters out empty classification IDs.

        This method filters out empty classification IDs from the data.

        Args:
            data: The data to load.
            kwargs: Additional keyword arguments.

        Returns:
            The filtered data.

        """
        if data.get('classification_id') == "":
            del data['classification_id']

        return data

    @pre_load
    def verify_customer(self, data: Dict[str, Any], **kwargs: Any) -> Dict[str, Any]:
        """Verifies that the customer ID is valid.

        This method verifies that the customer ID specified in the data is valid.
        If the ID is not valid, it raises a validation error.

        Args:
            data: The data to load.
            kwargs: Additional keyword arguments.

        Returns:
            The loaded data.

        Raises:
            ValidationError: If the customer ID is not valid.

        """
        assert_type_mml(input_var=data.get('case_customer'),
                        field_name='case_customer', 
                        type=int,
                        allow_none=True)
        
        client = Client.query.filter(Client.client_id == data.get('case_customer')).first()
        if client:
            return data

        raise marshmallow.exceptions.ValidationError("Invalid client id",
                                                     field_name="case_customer")

    @post_load
    def custom_attributes_merge(self, data: Dict[str, Any], **kwargs: Any) -> Dict[str, Any]:
        """Merges custom attributes.

        This method merges the custom attributes specified in the data with the existing custom attributes.
        If there are no custom attributes specified, it returns the original data.

        Args:
            data: The data to load.
            kwargs: Additional keyword arguments.

        Returns:
            The loaded data with merged custom attributes.

        """
        new_attr = data.get('custom_attributes')

        assert_type_mml(input_var=new_attr, 
                        field_name='custom_attributes', 
                        type=dict,
                        allow_none=True)
        
        assert_type_mml(input_var=data.get('case_id'), 
                        field_name='case_id', 
                        type=int,
                        allow_none=True)

        if new_attr is not None:
            data['custom_attributes'] = merge_custom_attributes(new_attr, data.get('case_id'), 'case')

        return data


class CaseStateSchema(ma.SQLAlchemyAutoSchema):
    """Schema for serializing and deserializing CaseState objects.

    This schema defines the fields to include when serializing and deserializing CaseState objects.
    It includes fields for the case state ID, the case ID, the state name, and the state description.

    """
    case_state_id: int = fields.Integer()
    case_id: int = fields.Integer()
    state_name: str = fields.String()
    state_description: str = fields.String()

    class Meta:
        model = CaseState
        load_instance = True


class GlobalTasksSchema(ma.SQLAlchemyAutoSchema):
    """Schema for serializing and deserializing GlobalTasks objects.

    This schema defines the fields to include when serializing and deserializing GlobalTasks objects.
    It includes fields for the task ID, assignee ID, task title, and CSRF token.

    """
    task_id: int = auto_field('id')
    task_assignee_id: int = auto_field('task_assignee_id', required=True, allow_none=False)
    task_title: str = auto_field('task_title', required=True, validate=Length(min=2), allow_none=False)
    csrf_token: Optional[str] = fields.String(required=False)

    class Meta:
        model = GlobalTasks
        include_fk = True
        load_instance = True
        exclude = ['id']

    @pre_load
<<<<<<< HEAD
    def verify_data(self, data, **kwargs):
        if data.get('task_assignee_id') == "" or data.get('task_assignee_id') is None:
            raise marshmallow.exceptions.ValidationError("Invalid user id for assignee",
                                                         field_name="task_assignees_id")

=======
    def verify_data(self, data: Dict[str, Any], **kwargs: Any) -> Dict[str, Any]:
        """Verifies that the assignee ID and task status ID are valid.

        This method verifies that the assignee ID and task status ID specified in the data are valid.
        If either ID is not valid, it raises a validation error.

        Args:
            data: The data to load.
            kwargs: Additional keyword arguments.

        Returns:
            The loaded data.

        Raises:
            ValidationError: If the assignee ID or task status ID is not valid.

        """
        assert_type_mml(input_var=data.get('task_assignee_id'), 
                        field_name='task_assignee_id', 
                        type=int)
        
>>>>>>> f435add9
        user = User.query.filter(User.id == data.get('task_assignee_id')).count()
        if not user:
            raise marshmallow.exceptions.ValidationError("Invalid user id for assignee",
                                                         field_name="task_assignees_id")

        assert_type_mml(input_var=data.get('task_status_id'), 
                        field_name='task_status_id', 
                        type=int)
        status = TaskStatus.query.filter(TaskStatus.id == data.get('task_status_id')).count()
        if not status:
            raise marshmallow.exceptions.ValidationError("Invalid task status ID",
                                                         field_name="task_status_id")

        return data


class CustomerSchema(ma.SQLAlchemyAutoSchema):
    """Schema for serializing and deserializing Customer objects.

    This schema defines the fields to include when serializing and deserializing Customer objects.
    It includes fields for the customer name, description, SLA, customer ID, and CSRF token.

    """
    customer_name: str = auto_field('name', required=True, validate=Length(min=2), allow_none=False)
    customer_description: Optional[str] = auto_field('description', allow_none=True)
    customer_sla: Optional[str] = auto_field('sla', allow_none=True)
    customer_id: int = auto_field('client_id')
    csrf_token: Optional[str] = fields.String(required=False)

    class Meta:
        model = Client
        load_instance = True
        exclude = ['name', 'client_id', 'description', 'sla']

    @post_load
    def verify_unique(self, data: Client, **kwargs: Any) -> Client:
        """Verifies that the customer name is unique.

        This method verifies that the customer name is unique. If the name is not unique, it raises a validation error.

        Args:
            data: The data to load.
            kwargs: Additional keyword arguments.

        Returns:
            The loaded data.

        Raises:
            ValidationError: If the customer name is not unique.

        """
        assert_type_mml(input_var=data.name, 
                        field_name='customer_name', 
                        type=str)
        
        assert_type_mml(input_var=data.client_id,
                        field_name='customer_id',
                        type=int,
                        allow_none=True)

        client = Client.query.filter(
            func.upper(Client.name) == data.name.upper(),
            Client.client_id != data.client_id
        ).first()
        if client:
            raise marshmallow.exceptions.ValidationError(
                "Customer already exists",
                field_name="customer_name"
            )

        return data

    @post_load
    def custom_attributes_merge(self, data: Dict[str, Any], **kwargs: Any) -> Dict[str, Any]:
        """Merges custom attributes.

        This method merges the custom attributes specified in the data with the existing custom attributes.
        If there are no custom attributes specified, it returns the original data.

        Args:
            data: The data to load.
            kwargs: Additional keyword arguments.

        Returns:
            The loaded data with merged custom attributes.

        """
        new_attr = data.get('custom_attributes')

        assert_type_mml(input_var=new_attr, 
                        field_name='custom_attributes', 
                        type=dict,
                        allow_none=True)

        if new_attr is not None:

            assert_type_mml(input_var=data.get('client_id'),
                            field_name='customer_id',
                            type=int,
                            allow_none=True)

            data['custom_attributes'] = merge_custom_attributes(new_attr, data.get('client_id'), 'client')

        return data


class TaskLogSchema(ma.Schema):
    """Schema for serializing and deserializing TaskLog objects.

    This schema defines the fields to include when serializing and deserializing TaskLog objects.
    It includes fields for the log content and CSRF token.

    """
    log_content: Optional[str] = fields.String(required=False, validate=Length(min=1))
    csrf_token: Optional[str] = fields.String(required=False)

    class Meta:
        load_instance = True


class CaseTaskSchema(ma.SQLAlchemyAutoSchema):
    """Schema for serializing and deserializing CaseTask objects.

    This schema defines the fields to include when serializing and deserializing CaseTask objects.
    It includes fields for the task title, task status ID, task assignees ID, task assignees, and CSRF token.

    """
    task_title: str = auto_field('task_title', required=True, validate=Length(min=2), allow_none=False)
    task_status_id: int = auto_field('task_status_id', required=True)
    task_assignees_id: Optional[List[int]] = fields.List(fields.Integer, required=False, allow_none=True)
    task_assignees: Optional[List[Dict[str, Any]]] = fields.List(fields.Dict, required=False, allow_none=True)
    csrf_token: Optional[str] = fields.String(required=False)

    class Meta:
        model = CaseTasks
        load_instance = True
        include_fk = True

    @pre_load
    def verify_data(self, data: Dict[str, Any], **kwargs: Any) -> Dict[str, Any]:
        """Verifies that the task status ID is valid.

        This method verifies that the task status ID specified in the data is valid.
        If the ID is not valid, it raises a validation error.

        Args:
            data: The data to load.
            kwargs: Additional keyword arguments.

        Returns:
            The loaded data.

        Raises:
            ValidationError: If the task status ID is not valid.

        """
        assert_type_mml(input_var=data.get('task_status_id'), 
                        field_name='task_status_id', 
                        type=int)

        status = TaskStatus.query.filter(TaskStatus.id == data.get('task_status_id')).count()
        if not status:
            raise marshmallow.exceptions.ValidationError("Invalid task status ID",
                                                         field_name="task_status_id")

        return data

    @post_load
    def custom_attributes_merge(self, data: Dict[str, Any], **kwargs: Any) -> Dict[str, Any]:
        """Merges custom attributes.

        This method merges the custom attributes specified in the data with the existing custom attributes.
        If there are no custom attributes specified, it returns the original data.

        Args:
            data: The data to load.
            kwargs: Additional keyword arguments.

        Returns:
            The loaded data with merged custom attributes.

        """
        new_attr = data.get('custom_attributes')

        assert_type_mml(input_var=new_attr, 
                        field_name='custom_attributes', 
                        type=dict,
                        allow_none=True)
        
        assert_type_mml(input_var=data.get('id'), 
                        field_name='task_id', 
                        type=int,
                        allow_none=True)

        if new_attr is not None:
            data['custom_attributes'] = merge_custom_attributes(new_attr, data.get('id'), 'task')

        return data


class CaseEvidenceSchema(ma.SQLAlchemyAutoSchema):
    """Schema for serializing and deserializing CaseEvidence objects.

    This schema defines the fields to include when serializing and deserializing CaseEvidence objects.
    It includes fields for the filename and CSRF token.

    """
    filename: str = auto_field('filename', required=True, validate=Length(min=2), allow_none=False)
    csrf_token: Optional[str] = fields.String(required=False)

    class Meta:
        model = CaseReceivedFile
        load_instance = True

    @post_load
    def custom_attributes_merge(self, data: Dict[str, Any], **kwargs: Any) -> Dict[str, Any]:
        """Merges custom attributes.

        This method merges the custom attributes specified in the data with the existing custom attributes.
        If there are no custom attributes specified, it returns the original data.

        Args:
            data: The data to load.
            kwargs: Additional keyword arguments.

        Returns:
            The loaded data with merged custom attributes.

        """
        new_attr = data.get('custom_attributes')

        assert_type_mml(input_var=new_attr, 
                        field_name='custom_attributes', 
                        type=dict,
                        allow_none=True)

        if new_attr is not None:

            assert_type_mml(input_var=data.get('id'),
                            field_name='evidence_id',
                            type=int,
                            allow_none=True)

            data['custom_attributes'] = merge_custom_attributes(new_attr, data.get('id'), 'evidence')

        return data


class AuthorizationGroupSchema(ma.SQLAlchemyAutoSchema):
    """Schema for serializing and deserializing AuthorizationGroup objects.

    This schema defines the fields to include when serializing and deserializing AuthorizationGroup objects.
    It includes fields for the group name, group description, group auto follow access level, and group permissions.

    """
    group_name: str = auto_field('group_name', required=True, validate=Length(min=2), allow_none=False)
    group_description: str = auto_field('group_description', required=True, validate=Length(min=2))
    group_auto_follow_access_level: Optional[bool] = auto_field('group_auto_follow_access_level', required=False, default=False)
    group_permissions: int = fields.Integer(required=False)
    group_members: Optional[List[Dict[str, Any]]] = fields.List(fields.Dict, required=False, allow_none=True)
    group_permissions_list: Optional[List[Dict[str, Any]]] = fields.List(fields.Dict, required=False, allow_none=True)
    group_cases_access: Optional[List[Dict[str, Any]]] = fields.List(fields.Dict, required=False, allow_none=True)

    class Meta:
        model = Group
        load_instance = True
        include_fk = True

    @pre_load
    def verify_unique(self, data: Dict[str, Any], **kwargs: Any) -> Dict[str, Any]:
        """Verifies that the group name is unique.

        This method verifies that the group name specified in the data is unique.
        If the name is not unique, it raises a validation error.

        Args:
            data: The data to load.
            kwargs: Additional keyword arguments.

        Returns:
            The loaded data.

        Raises:
            ValidationError: If the group name is not unique.

        """
        assert_type_mml(input_var=data.get('group_name'), 
                        field_name='group_name', 
                        type=str)

        groups = Group.query.filter(
            func.upper(Group.group_name) == data.get('group_name').upper()
        ).all()

        for group in groups:
            if data.get('group_id') is None or group.group_id != data.get('group_id'):
                raise marshmallow.exceptions.ValidationError(
                    "Group already exists",
                    field_name="group_name"
                )

        return data

    @pre_load
    def parse_permissions(self, data: Dict[str, Any], **kwargs: Any) -> Dict[str, Any]:
        """Parses the group permissions.

        This method parses the group permissions specified in the data and converts them to an access control mask.
        If no permissions are specified, it sets the mask to 0.

        Args:
            data: The data to load.
            kwargs: Additional keyword arguments.

        Returns:
            The loaded data with the access control mask.

        """
        permissions = data.get('group_permissions')
        if type(permissions) != list and not isinstance(permissions, type(None)):
            permissions = [permissions]

        if permissions is not None:
            data['group_permissions'] = ac_mask_from_val_list(permissions)

        else:
            data['group_permissions'] = 0

        return data


class AuthorizationOrganisationSchema(ma.SQLAlchemyAutoSchema):
    """Schema for serializing and deserializing AuthorizationOrganisation objects.

    This schema defines the fields to include when serializing and deserializing AuthorizationOrganisation objects.
    It includes fields for the organization name and description.

    """
    org_name: str = auto_field('org_name', required=True, validate=Length(min=2), allow_none=False)
    org_description: str = auto_field('org_description', required=True, validate=Length(min=2))

    class Meta:
        model = Organisation
        load_instance = True

    @pre_load
    def verify_unique(self, data: Dict[str, Any], **kwargs: Any) -> Dict[str, Any]:
        """Verifies that the organization name is unique.

        This method verifies that the organization name specified in the data is unique.
        If the name is not unique, it raises a validation error.

        Args:
            data: The data to load.
            kwargs: Additional keyword arguments.

        Returns:
            The loaded data.

        Raises:
            ValidationError: If the organization name is not unique.

        """
        assert_type_mml(input_var=data.get('org_name'), 
                        field_name='org_name', 
                        type=str)

        organisations = Organisation.query.filter(
            func.upper(Organisation.org_name) == data.get('org_name').upper()
        ).all()

        for organisation in organisations:
            if data.get('org_id') is None or organisation.org_id != data.get('org_id'):
                raise marshmallow.exceptions.ValidationError(
                    "Organisation name already exists",
                    field_name="org_name"
                )

        return data

class BasicUserSchema(ma.SQLAlchemyAutoSchema):
    """Schema for serializing and deserializing basic User objects.

    This schema defines the fields to include when serializing and deserializing basic User objects.
    It includes fields for the user name, login, and email.

    """
    user_id: Optional[int] = auto_field('id', required=False)
    user_uuid: Optional[str] = auto_field('uuid', required=False)
    user_name: str = auto_field('name', required=True, validate=Length(min=2))
    user_login: str = auto_field('user', required=True, validate=Length(min=2))
    user_email: str = auto_field('email', required=True, validate=Length(min=2))
    has_deletion_confirmation: Optional[bool] = auto_field('has_deletion_confirmation', required=False, default=False)

    class Meta:
        model = User
        load_instance = True
        exclude = ['password', 'api_key', 'ctx_case', 'ctx_human_case', 'active', 'external_id', 'in_dark_mode',
                   'id', 'name', 'email', 'user', 'uuid']



def validate_ioc_type(type_id: int) -> None:
    """Validates the IOC type ID.

    This function validates the IOC type ID by checking if it exists in the database.
    If the ID is invalid, it raises a validation error.

    Args:
        type_id: The IOC type ID to validate.

    Raises:
        ValidationError: If the IOC type ID is invalid.

    """
    if not IocType.query.get(type_id):
        raise ValidationError("Invalid ioc_type ID")


def validate_ioc_tlp(tlp_id: int) -> None:
    """Validates the IOC TLP ID.

    This function validates the IOC TLP ID by checking if it exists in the database.
    If the ID is invalid, it raises a validation error.

    Args:
        tlp_id: The IOC TLP ID to validate.

    Raises:
        ValidationError: If the IOC TLP ID is invalid.

    """
    if not Tlp.query.get(tlp_id):
        raise ValidationError("Invalid ioc_tlp ID")


def validate_asset_type(asset_id: int) -> None:
    """Validates the asset type ID.

    This function validates the asset type ID by checking if it exists in the database.
    If the ID is invalid, it raises a validation error.

    Args:
        asset_id: The asset type ID to validate.

    Raises:
        ValidationError: If the asset type ID is invalid.

    """
    if not AssetsType.query.get(asset_id):
        raise ValidationError("Invalid asset_type ID")


def validate_asset_tlp(tlp_id: int) -> None:
    """Validates the asset TLP ID.

    This function validates the asset TLP ID by checking if it exists in the database.
    If the ID is invalid, it raises a validation error.

    Args:
        tlp_id: The asset TLP ID to validate.

    Raises:
        ValidationError: If the asset TLP ID is invalid.

    """
    if not Tlp.query.get(tlp_id):
        raise ValidationError("Invalid asset_tlp ID")


class SeveritySchema(ma.SQLAlchemyAutoSchema):
    """Schema for serializing and deserializing Severity objects.

    This schema defines the fields to include when serializing and deserializing Severity objects.
    It includes fields for the severity name and severity value.

    """

    class Meta:
        model = Severity
        load_instance = True


class AlertStatusSchema(ma.SQLAlchemyAutoSchema):
    """Schema for serializing and deserializing AlertStatus objects.

    This schema defines the fields to include when serializing and deserializing AlertStatus objects.
    It includes fields for the alert status name and alert status value.

    """

    class Meta:
        model = AlertStatus
        load_instance = True


class AnalysisStatusSchema(ma.SQLAlchemyAutoSchema):
    """Schema for serializing and deserializing AnalysisStatus objects.

    This schema defines the fields to include when serializing and deserializing AnalysisStatus objects.
    It includes fields for the analysis status name and analysis status value.

    """

    class Meta:
        model = AnalysisStatus
        load_instance = True


class EventCategorySchema(ma.SQLAlchemyAutoSchema):
    """Schema for serializing and deserializing EventCategory objects.

    This schema defines the fields to include when serializing and deserializing EventCategory objects.
    It includes fields for the event category name and event category value.

    """

    class Meta:
        model = EventCategory
        load_instance = True


class AlertSchema(ma.SQLAlchemyAutoSchema):
    """Schema for serializing and deserializing Alert objects.

    This schema defines the fields to include when serializing and deserializing Alert objects.
    It includes fields for the alert severity, status, customer, classification, owner, IOCs, and assets.

    """
    severity = ma.Nested(SeveritySchema)
    status = ma.Nested(AlertStatusSchema)
    customer = ma.Nested(CustomerSchema)
    classification = ma.Nested(CaseClassificationSchema)
    owner = ma.Nested(UserSchema, only=['id', 'user_name', 'user_login', 'user_email'])
    iocs = ma.Nested(IocSchema, many=True)
    assets = ma.Nested(CaseAssetsSchema, many=True)

    class Meta:
        model = Alert
        include_relationships = True
        include_fk = True
        load_instance = True


class SavedFilterSchema(ma.SQLAlchemyAutoSchema):
    """Schema for serializing and deserializing SavedFilter objects.

    This schema defines the fields to include when serializing and deserializing SavedFilter objects.

    """
    class Meta:
        model = SavedFilter
        load_instance = True
        include_fk = True
        include_relationships = True


class IrisModuleSchema(ma.SQLAlchemyAutoSchema):
    class Meta:
        model = IrisModule
        load_instance = True

        
class ModuleHooksSchema(ma.SQLAlchemyAutoSchema):
    """Schema for serializing and deserializing ModuleHooks objects.

    This schema defines the fields to include when serializing and deserializing ModuleHooks objects.

    """
    class Meta:
        model = IrisModuleHook
        load_instance = True
        include_fk = True
        include_relationships = True<|MERGE_RESOLUTION|>--- conflicted
+++ resolved
@@ -1373,13 +1373,6 @@
         exclude = ['id']
 
     @pre_load
-<<<<<<< HEAD
-    def verify_data(self, data, **kwargs):
-        if data.get('task_assignee_id') == "" or data.get('task_assignee_id') is None:
-            raise marshmallow.exceptions.ValidationError("Invalid user id for assignee",
-                                                         field_name="task_assignees_id")
-
-=======
     def verify_data(self, data: Dict[str, Any], **kwargs: Any) -> Dict[str, Any]:
         """Verifies that the assignee ID and task status ID are valid.
 
@@ -1401,7 +1394,6 @@
                         field_name='task_assignee_id', 
                         type=int)
         
->>>>>>> f435add9
         user = User.query.filter(User.id == data.get('task_assignee_id')).count()
         if not user:
             raise marshmallow.exceptions.ValidationError("Invalid user id for assignee",
