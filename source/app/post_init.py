--- conflicted
+++ resolved
@@ -370,7 +370,6 @@
 
 
 def create_safe_assets():
-<<<<<<< HEAD
 
     get_by_value_or_create(db.session, AssetsType, "asset_name", asset_name="Account",
                            asset_description="Generic Account", asset_icon_not_compromised="user.png",
@@ -431,35 +430,6 @@
     get_by_value_or_create(db.session, AssetsType, "asset_name", asset_name="Windows Account - AD - Service",
                            asset_description="Windows Account - AD - krbtgt", asset_icon_not_compromised="user.png",
                            asset_icon_compromised="ioc_user.png")
-=======
-    get_or_create(db.session, AssetsType, asset_name="Account", asset_description="Generic Account")
-    get_or_create(db.session, AssetsType, asset_name="Firewall", asset_description="Firewall")
-    get_or_create(db.session, AssetsType, asset_name="Linux - Server", asset_description="Linux server")
-    get_or_create(db.session, AssetsType, asset_name="Linux - Computer", asset_description="Linux computer")
-    get_or_create(db.session, AssetsType, asset_name="Linux Account", asset_description="Linux Account")
-    get_or_create(db.session, AssetsType, asset_name="Mac - Computer", asset_description="Mac computer")
-    get_or_create(db.session, AssetsType, asset_name="Phone - Android", asset_description="Android Phone")
-    get_or_create(db.session, AssetsType, asset_name="Phone - IOS", asset_description="Apple Phone")
-    get_or_create(db.session, AssetsType, asset_name="Windows - Computer", asset_description="Standard Windows Computer")
-    get_or_create(db.session, AssetsType, asset_name="Windows - Server", asset_description="Standard Windows Server")
-    get_or_create(db.session, AssetsType, asset_name="Windows - DC", asset_description="Domain Controller")
-    get_or_create(db.session, AssetsType, asset_name="Router", asset_description="Router")
-    get_or_create(db.session, AssetsType, asset_name="Switch", asset_description="Switch")
-    get_or_create(db.session, AssetsType, asset_name="VPN", asset_description="VPN")
-    get_or_create(db.session, AssetsType, asset_name="WAF", asset_description="WAF")
-    get_or_create(db.session, AssetsType, asset_name="Windows Account - Local",
-                  asset_description="Windows Account - Local")
-    get_or_create(db.session, AssetsType, asset_name="Windows Account - Local - Admin",
-                  asset_description="Windows Account - Local - Admin")
-    get_or_create(db.session, AssetsType, asset_name="Windows Account - AD",
-                  asset_description="Windows Account - AD")
-    get_or_create(db.session, AssetsType, asset_name="Windows Account - AD - Admin",
-                  asset_description="Windows Account - AD - Admin")
-    get_or_create(db.session, AssetsType, asset_name="Windows Account - AD - krbtgt",
-                  asset_description="Windows Account - AD - krbtgt")
-    get_or_create(db.session, AssetsType, asset_name="Windows Account - AD - Service",
-                  asset_description="Windows Account - AD - krbtgt")
->>>>>>> c99f5b8c
 
 
 def create_safe_client():
@@ -926,6 +896,7 @@
         for task in tasks:
             celery.register_task(task)
 
+
 def register_default_modules():
     srv_settings = ServerSettings.query.first()
 
@@ -949,7 +920,6 @@
         else:
             iris_module_disable_by_id(mod_id)
             log.info('Successfully registered {mod}'.format(mod=module))
-
 
 def custom_assets_symlinks():
     try:
@@ -966,4 +936,4 @@
                 log.info(f"Created assets img symlink {store_fullpath} -> {show_fullpath}")
 
     except Exception as e:
-        log.error(f"Error: {e}")+        log.error(f"Error: {e}")
