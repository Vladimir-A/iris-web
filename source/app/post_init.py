--- conflicted
+++ resolved
@@ -125,15 +125,9 @@
         # Attempt to connect to the database with retries
         log.info("Attempting to connect to the database...")
         for i in range(retry_count):
-<<<<<<< HEAD
             log.info("Connecting to database, attempt " + str(i+1) + "/" + str(retry_count))
             conn = connect_to_database(db_host,db_port)
             if conn:
-=======
-            log.info("Connecting to database, attempt " + str(i + 1) + "/" + str(retry_count))
-            conn = connect_to_database(db_host, db_port)
-            if conn is not None:
->>>>>>> 1c1bc201
                 break
             log.info("Retrying in " + str(retry_delay) + "seconds...")
             time.sleep(retry_delay)
