--- conflicted
+++ resolved
@@ -16,11 +16,8 @@
 #  You should have received a copy of the GNU Lesser General Public License
 #  along with this program; if not, write to the Free Software Foundation,
 #  Inc., 51 Franklin Street, Fifth Floor, Boston, MA  02110-1301, USA.
-<<<<<<< HEAD
-from sqlalchemy import and_, or_
-=======
+
 from sqlalchemy import and_, case, or_, asc
->>>>>>> 5201269b
 from sqlalchemy import desc
 
 from app.models import Cases
@@ -101,18 +98,8 @@
     ).order_by(
         user_priority_sort,
         desc(Cases.case_id)
-<<<<<<< HEAD
-    ).filter(and_(
-        UserCaseEffectiveAccess.user_id == user_id,
-        or_(
-            Cases.name.ilike('%{}%'.format(search)),
-            Client.name.ilike('%{}%'.format(search))
-        )
-    )
-=======
     ).filter(
         *conditions
->>>>>>> 5201269b
     ).limit(max_results).all()
 
 
