--- conflicted
+++ resolved
@@ -104,15 +104,11 @@
     if user_isadmin:
         ur = UserRoles()
         ur.user_id = user.id
-<<<<<<< HEAD
-        ur.role_id = Role.query.with_entities(Role.id).filter(Role.name == 'administrator').first()[0]
-        db.session.add(ur)
-=======
+
         row_role_id = Role.query.with_entities(Role.id).filter(Role.name == 'administrator').first()
         if row_role_id and len(row_role_id) > 0:
             ur.role_id = row_role_id[0]
             db.session.add(ur)
->>>>>>> b8035c59
 
     db.session.commit()
     return user
@@ -128,14 +124,7 @@
         if user_isadmin:
             ur = UserRoles()
             ur.user_id = user.id
-<<<<<<< HEAD
-            ur.role_id = Role.query.with_entities(Role.id).filter(Role.name == 'administrator').first()[0]
-            db.session.add(ur)
 
-        else:
-            role_id = Role.query.with_entities(Role.id).filter(Role.name == 'administrator').first()[0]
-            UserRoles.query.filter(UserRoles.user_id == user.id, UserRoles.role_id == role_id).delete()
-=======
             row_role_id = Role.query.with_entities(Role.id).filter(Role.name == 'administrator').first()
             if row_role_id and len(row_role_id) > 0:
                 ur.role_id = row_role_id[0]
@@ -146,7 +135,6 @@
             if row_role_id and len(row_role_id) > 0:
                 role_id = row_role_id[0]
                 UserRoles.query.filter(UserRoles.user_id == user.id, UserRoles.role_id == role_id).delete()
->>>>>>> b8035c59
 
     db.session.commit()
 
