--- conflicted
+++ resolved
@@ -36,18 +36,6 @@
 from app.models.authorization import User
 from app.models.cases import Cases
 from app.models.cases import CasesEvent
-<<<<<<< HEAD
-from app.models.models import AssetsType
-from app.models.models import CaseAssets
-from app.models.models import CaseEventsAssets
-from app.models.models import CaseEventsIoc
-from app.models.models import EventCategory
-from app.models.models import Ioc
-from app.schema.marshables import CommentSchema
-from app.schema.marshables import EventSchema
-from app.util import ac_api_case_requires
-=======
->>>>>>> 6c496ed8
 from app.util import ac_case_requires
 from app.util import ac_api_requires
 from app.util import ac_requires_case_identifier
@@ -95,609 +83,6 @@
                            title=event.event_title)
 
 
-<<<<<<< HEAD
-@case_timeline_blueprint.route('/case/timeline/events/<int:cur_id>/comments/list', methods=['GET'])
-@ac_api_case_requires(CaseAccessLevel.read_only, CaseAccessLevel.full_access)
-def case_comments_get(cur_id, caseid):
-    event_comments = get_case_event_comments(cur_id, caseid=caseid)
-    if event_comments is None:
-        return response_error('Invalid event ID')
-
-    return response_success(data=CommentSchema(many=True).dump(event_comments))
-
-
-@case_timeline_blueprint.route('/case/timeline/events/<int:cur_id>/comments/<int:com_id>/delete', methods=['POST'])
-@ac_api_case_requires(CaseAccessLevel.full_access)
-def case_comment_delete(cur_id, com_id, caseid):
-    success, msg = delete_event_comment(cur_id, com_id)
-    if not success:
-        return response_error(msg)
-
-    call_modules_hook('on_postload_event_comment_delete', data=com_id, caseid=caseid)
-
-    track_activity(f"comment {com_id} on event {cur_id} deleted", caseid=caseid)
-    return response_success(msg)
-
-
-@case_timeline_blueprint.route('/case/timeline/events/<int:cur_id>/comments/<int:com_id>', methods=['GET'])
-@ac_api_case_requires(CaseAccessLevel.read_only, CaseAccessLevel.full_access)
-def case_comment_get(cur_id, com_id, caseid):
-    comment = get_case_event_comment(cur_id, com_id, caseid=caseid)
-    if not comment:
-        return response_error("Invalid comment ID")
-
-    return response_success(data=comment._asdict())
-
-
-@case_timeline_blueprint.route('/case/timeline/events/<int:cur_id>/comments/<int:com_id>/edit', methods=['POST'])
-@ac_api_case_requires(CaseAccessLevel.full_access)
-def case_comment_edit(cur_id, com_id, caseid):
-    return case_comment_update(com_id, 'events', caseid)
-
-
-@case_timeline_blueprint.route('/case/timeline/events/<int:cur_id>/comments/add', methods=['POST'])
-@ac_api_case_requires(CaseAccessLevel.full_access)
-def case_comment_add(cur_id, caseid):
-    try:
-        event = get_case_event(event_id=cur_id, caseid=caseid)
-        if not event:
-            return response_error('Invalid event ID')
-
-        comment_schema = CommentSchema()
-
-        comment = comment_schema.load(request.get_json())
-        comment.comment_case_id = caseid
-        comment.comment_user_id = current_user.id
-        comment.comment_date = datetime.now()
-        comment.comment_update_date = datetime.now()
-        db.session.add(comment)
-        db.session.commit()
-
-        add_comment_to_event(event.event_id, comment.comment_id)
-
-        add_obj_history_entry(event, 'commented')
-
-        db.session.commit()
-
-        hook_data = {
-            "comment": comment_schema.dump(comment),
-            "event": EventSchema().dump(event)
-        }
-        call_modules_hook('on_postload_event_commented', data=hook_data, caseid=caseid)
-
-        track_activity(f"event \"{event.event_title}\" commented", caseid=caseid)
-        return response_success("Event commented", data=comment_schema.dump(comment))
-
-    except marshmallow.exceptions.ValidationError as e:
-        return response_error(msg="Data error", data=e.normalized_messages())
-
-
-@case_timeline_blueprint.route('/case/timeline/state', methods=['GET'])
-@ac_api_case_requires(CaseAccessLevel.read_only, CaseAccessLevel.full_access)
-def case_get_timeline_state(caseid):
-    os = get_timeline_state(caseid=caseid)
-    if os:
-        return response_success(data=os)
-    else:
-        return response_error('No timeline state for this case. Add an event to begin')
-
-
-@case_timeline_blueprint.route('/case/timeline/visualize/data/by-asset', methods=['GET'])
-@ac_api_case_requires(CaseAccessLevel.read_only, CaseAccessLevel.full_access)
-def case_getgraph_assets(caseid):
-    assets_cache = CaseAssets.query.with_entities(
-        CaseEventsAssets.event_id,
-        CaseAssets.asset_name
-    ).filter(
-        CaseEventsAssets.case_id == caseid,
-    ).join(CaseEventsAssets.asset).all()
-
-    timeline = CasesEvent.query.filter(and_(
-        CasesEvent.case_id == caseid,
-        CasesEvent.event_in_summary
-    )).order_by(
-        CasesEvent.event_date
-    ).all()
-
-    tim = []
-    for row in timeline:
-        for asset in assets_cache:
-            if asset.event_id == row.event_id:
-                tmp = {}
-                tmp['date'] = row.event_date
-                tmp['group'] = asset.asset_name
-                tmp['content'] = row.event_title
-                tmp['title'] = f"{row.event_date.strftime('%Y-%m-%dT%H:%M:%S')} - {row.event_content}"
-
-                if row.event_color:
-                    tmp['style'] = f'background-color: {row.event_color};'
-
-                tmp['unique_id'] = row.event_id
-                tim.append(tmp)
-
-    res = {
-        "events": tim
-    }
-
-    return response_success("", data=res)
-
-
-@case_timeline_blueprint.route('/case/timeline/visualize/data/by-category', methods=['GET'])
-@ac_api_case_requires(CaseAccessLevel.read_only, CaseAccessLevel.full_access)
-def case_getgraph(caseid):
-    timeline = CasesEvent.query.filter(and_(
-        CasesEvent.case_id == caseid,
-        CasesEvent.event_in_summary
-    )).order_by(
-        CasesEvent.event_date
-    ).all()
-
-    tim = []
-    for row in timeline:
-
-        tmp = {}
-
-        tmp['date'] = row.event_date
-        tmp['group'] = row.category[0].name if row.category else 'Uncategorized'
-        tmp['content'] = row.event_title
-        if row.event_content:
-            content = row.event_content.replace('\n', '<br/>')
-        else:
-            content = ''
-
-        tmp['title'] = f"<small>{row.event_date.strftime('%Y-%m-%dT%H:%M:%S')}</small><br/>{content}"
-
-        if row.event_color:
-            tmp['style'] = f'background-color: {row.event_color};'
-
-        tmp['unique_id'] = row.event_id
-        tim.append(tmp)
-
-    res = {
-        "events": tim
-    }
-
-    return response_success("", data=res)
-
-
-@case_timeline_blueprint.route('/case/timeline/events/list', methods=['GET'])
-@ac_api_case_requires(CaseAccessLevel.read_only, CaseAccessLevel.full_access)
-def case_gettimeline_api_nofilter(caseid):
-    return case_gettimeline_api(0)
-
-
-@case_timeline_blueprint.route('/case/timeline/events/list/filter/<int:asset_id>', methods=['GET'])
-@ac_api_case_requires(CaseAccessLevel.read_only, CaseAccessLevel.full_access)
-def case_gettimeline_api(asset_id, caseid):
-    if asset_id:
-        condition = and_(
-            CasesEvent.case_id == caseid,
-            CaseEventsAssets.asset_id == asset_id,
-            CaseEventsAssets.event_id == CasesEvent.event_id
-        )
-    else:
-        condition = CasesEvent.case_id == caseid
-
-    timeline = CasesEvent.query.with_entities(
-        CasesEvent.event_id,
-        CasesEvent.event_uuid,
-        CasesEvent.event_date,
-        CasesEvent.event_date_wtz,
-        CasesEvent.event_tz,
-        CasesEvent.event_title,
-        CasesEvent.event_color,
-        CasesEvent.event_tags,
-        CasesEvent.event_content,
-        CasesEvent.event_in_summary,
-        CasesEvent.event_in_graph,
-        EventCategory.name.label("category_name"),
-        EventCategory.id.label("event_category_id")
-    ).filter(condition).order_by(
-        CasesEvent.event_date
-    ).outerjoin(
-        CasesEvent.category
-    ).all()
-
-    assets_cache = CaseAssets.query.with_entities(
-        CaseAssets.asset_id,
-        CaseAssets.asset_name,
-        CaseEventsAssets.event_id
-    ).filter(
-        CaseEventsAssets.case_id == caseid,
-    ).join(CaseEventsAssets.asset).all()
-
-    iocs_cache = CaseEventsIoc.query.with_entities(
-        Ioc.ioc_id,
-        Ioc.ioc_value,
-        CaseEventsIoc.event_id
-    ).filter(
-        CaseEventsIoc.case_id == caseid
-    ).join(
-        CaseEventsIoc.ioc
-    ).all()
-
-    tim = []
-    for row in timeline:
-        ras = row._asdict()
-        ras['event_date'] = ras['event_date'].strftime('%Y-%m-%dT%H:%M:%S.%f')
-        ras['event_date_wtz'] = ras['event_date_wtz'].strftime('%Y-%m-%dT%H:%M:%S.%f')
-
-        alki = []
-        cache = {}
-        for asset in assets_cache:
-            if asset.event_id == ras['event_id']:
-                if asset.asset_id not in cache:
-                    cache[asset.asset_id] = asset.asset_name
-
-                alki.append(asset._asdict())
-
-        alki = []
-        cache = {}
-        for ioc in iocs_cache:
-            if ioc.event_id == ras['event_id']:
-                if ioc.ioc_id not in cache:
-                    cache[ioc.ioc_id] = ioc.ioc_value
-
-                alki.append(ioc._asdict())
-
-        ras['iocs'] = alki
-
-        tim.append(ras)
-
-    resp = {
-        "timeline": tim,
-        "state": get_timeline_state(caseid=caseid)
-    }
-
-    return response_success("", data=resp)
-
-
-@case_timeline_blueprint.route('/case/timeline/advanced-filter', methods=['GET'])
-@ac_api_case_requires(CaseAccessLevel.read_only, CaseAccessLevel.full_access)
-def case_filter_timeline(caseid):
-    args = request.args.to_dict()
-    query_filter = args.get('q')
-
-    try:
-
-        filter_d = dict(json.loads(urllib.parse.unquote_plus(query_filter)))
-
-    except Exception as e:
-        return response_error('Invalid query string')
-
-    assets = filter_d.get('asset')
-    assets_id = filter_d.get('asset_id')
-    event_ids = filter_d.get('event_id')
-    iocs = filter_d.get('ioc')
-    iocs_id = filter_d.get('ioc_id')
-    tags = filter_d.get('tag')
-    descriptions = filter_d.get('description')
-    categories = filter_d.get('category')
-    raws = filter_d.get('raw')
-    start_date = filter_d.get('startDate')
-    end_date = filter_d.get('endDate')
-    titles = filter_d.get('title')
-    sources = filter_d.get('source')
-    flag = filter_d.get('flag')
-
-    condition = (CasesEvent.case_id == caseid)
-
-    if assets:
-        assets = [asset.lower() for asset in assets]
-
-    if assets_id:
-        assets_id = [int(asset) for asset in assets_id]
-
-    if flag:
-        flags = (flag[0].lower() == 'true')
-        condition = and_(condition, CasesEvent.event_is_flagged == flags)
-
-    if iocs:
-        iocs = [ioc.lower() for ioc in iocs]
-
-    if iocs_id:
-        iocs_id = [int(ioc) for ioc in iocs_id]
-
-    if tags:
-        for tag in tags:
-            condition = and_(condition,
-                             CasesEvent.event_tags.ilike(f'%{tag}%'))
-
-    if titles:
-        for title in titles:
-            condition = and_(condition,
-                             CasesEvent.event_title.ilike(f'%{title}%'))
-
-    if sources:
-        for source in sources:
-            condition = and_(condition,
-                             CasesEvent.event_source.ilike(f'%{source}%'))
-
-    if descriptions:
-        for description in descriptions:
-            condition = and_(condition,
-                             CasesEvent.event_content.ilike(f'%{description}%'))
-
-    if raws:
-        for raw in raws:
-            condition = and_(condition,
-                             CasesEvent.event_raw.ilike(f'%{raw}%'))
-
-    if start_date:
-        try:
-            parsed_start_date = parse_bf_date_format(start_date[0])
-            condition = and_(condition,
-                             CasesEvent.event_date >= parsed_start_date)
-
-        except Exception as e:
-            print(e)
-            pass
-
-    if end_date:
-        try:
-            parsed_end_date = parse_bf_date_format(end_date[0])
-            condition = and_(condition,
-                             CasesEvent.event_date <= parsed_end_date)
-        except Exception as e:
-            pass
-
-    if categories:
-        for category in categories:
-            condition = and_(condition,
-                             EventCategory.name == category)
-
-    if event_ids:
-        try:
-            event_ids = [int(event_id) for event_id in event_ids]
-        except Exception as e:
-            return response_error('Invalid event id')
-
-        condition = and_(condition,
-                         CasesEvent.event_id.in_(event_ids))
-
-    timeline = CasesEvent.query.with_entities(
-        CasesEvent.event_id,
-        CasesEvent.event_uuid,
-        CasesEvent.event_date,
-        CasesEvent.event_date_wtz,
-        CasesEvent.event_tz,
-        CasesEvent.event_title,
-        CasesEvent.event_color,
-        CasesEvent.event_tags,
-        CasesEvent.event_content,
-        CasesEvent.event_in_summary,
-        CasesEvent.event_in_graph,
-        CasesEvent.event_is_flagged,
-        CasesEvent.parent_event_id,
-        User.user,
-        CasesEvent.event_added,
-        EventCategory.name.label("category_name")
-    ).filter(condition).order_by(
-        CasesEvent.event_date
-    ).outerjoin(
-        CasesEvent.category
-    ).join(
-        CasesEvent.user
-    ).all()
-
-    assets_cache_condition = and_(
-        CaseEventsAssets.case_id == caseid
-    )
-
-    if assets_id:
-        assets_cache_condition = and_(
-            assets_cache_condition,
-            CaseEventsAssets.asset_id.in_(assets_id)
-        )
-
-    assets_cache = (CaseAssets.query.with_entities(
-        CaseEventsAssets.event_id,
-        CaseAssets.asset_id,
-        CaseAssets.asset_name,
-        AssetsType.asset_name.label('type'),
-        CaseAssets.asset_ip,
-        CaseAssets.asset_description,
-        CaseAssets.asset_compromise_status_id
-    ).filter(
-        assets_cache_condition
-    ).join(CaseEventsAssets.asset)
-     .join(CaseAssets.asset_type).all())
-
-    iocs_cache_condition = and_(
-        CaseEventsIoc.case_id == caseid
-    )
-
-    if iocs_id:
-        iocs_cache_condition = and_(
-            iocs_cache_condition,
-            CaseEventsIoc.ioc_id.in_(iocs_id)
-        )
-
-    iocs_cache = CaseEventsIoc.query.with_entities(
-        CaseEventsIoc.event_id,
-        CaseEventsIoc.ioc_id,
-        Ioc.ioc_value,
-        Ioc.ioc_description
-    ).filter(
-        iocs_cache_condition
-    ).join(
-        CaseEventsIoc.ioc
-    ).all()
-
-    assets_map = {}
-    cache = {}
-    for asset in assets_cache:
-        if asset.asset_id not in cache:
-            cache[asset.asset_id] = [asset.asset_name, asset.type]
-
-        if (assets and asset.asset_name.lower() in assets) \
-                or (assets_id and asset.asset_id in assets_id):
-            if asset.event_id in assets_map:
-                assets_map[asset.event_id] += 1
-            else:
-                assets_map[asset.event_id] = 1
-
-    assets_filter = []
-    len_assets = 0
-    if assets:
-        len_assets += len(assets)
-    if assets_id:
-        len_assets += len(assets_id)
-
-    for event_id in assets_map:
-        if assets_map[event_id] == len_assets:
-            assets_filter.append(event_id)
-
-    iocs_filter = []
-    if iocs:
-        for ioc in iocs_cache:
-            if ioc.event_id not in iocs_filter and ioc.ioc_value.lower() in iocs:
-                iocs_filter.append(ioc.event_id)
-
-    tim = []
-    events_list = []
-    for row in timeline:
-        if assets is not None or assets_id is not None:
-            if row.event_id not in assets_filter:
-                continue
-
-        if iocs is not None:
-            if row.event_id not in iocs_filter:
-                continue
-
-        ras = row._asdict()
-
-        ras['event_date'] = ras['event_date'].strftime('%Y-%m-%dT%H:%M:%S.%f')
-        ras['event_date_wtz'] = ras['event_date_wtz'].strftime('%Y-%m-%dT%H:%M:%S.%f') if ras[
-            'event_date_wtz'] else None
-        ras['event_added'] = ras['event_added'].strftime('%Y-%m-%dT%H:%M:%S')
-
-        if row.event_id not in events_list:
-            events_list.append(row.event_id)
-
-        alki = []
-        for asset in assets_cache:
-
-            if asset.event_id == ras['event_id']:
-                alki.append(
-                    {
-                        "name": "{} ({})".format(asset.asset_name, asset.type),
-                        "ip": asset.asset_ip,
-                        "description": asset.asset_description,
-                        "compromised": asset.asset_compromise_status_id == CompromiseStatus.compromised.value
-                    }
-                )
-
-        ras['assets'] = alki
-
-        alki = []
-        for ioc in iocs_cache:
-            if ioc.event_id == ras['event_id']:
-                if ioc.ioc_id not in cache:
-                    cache[ioc.ioc_id] = [ioc.ioc_value]
-
-                alki.append(
-                    {
-                        "name": "{}".format(ioc.ioc_value),
-                        "description": ioc.ioc_description
-                    }
-                )
-
-        ras['iocs'] = alki
-
-        tim.append(ras)
-
-    if request.cookies.get('session'):
-
-        iocs = Ioc.query.with_entities(
-            Ioc.ioc_id,
-            Ioc.ioc_value,
-            Ioc.ioc_description,
-        ).filter(
-            Ioc.case_id == caseid
-        ).all()
-
-        events_comments_map = {}
-        events_comments_set = get_case_events_comments_count(events_list)
-        for k, v in events_comments_set:
-            events_comments_map.setdefault(k, []).append(v)
-
-        resp = {
-            "tim": tim,
-            "comments_map": events_comments_map,
-            "assets": cache,
-            "iocs": [ioc._asdict() for ioc in iocs],
-            "categories": [cat.name for cat in get_events_categories()],
-            "state": get_timeline_state(caseid=caseid)
-        }
-
-    else:
-        resp = {
-            "timeline": tim,
-            "state": get_timeline_state(caseid=caseid)
-        }
-
-    return response_success("ok", data=resp)
-
-
-@case_timeline_blueprint.route('/case/timeline/events/delete/<int:cur_id>', methods=['POST'])
-@ac_api_case_requires(CaseAccessLevel.full_access)
-def case_delete_event(cur_id, caseid):
-    call_modules_hook('on_preload_event_delete', data=cur_id, caseid=caseid)
-
-    event = get_case_event(event_id=cur_id, caseid=caseid)
-    if not event:
-        return response_error('Not a valid event ID for this case')
-
-    delete_event(event=event, caseid=caseid)
-
-    call_modules_hook('on_postload_event_delete', data=cur_id, caseid=caseid)
-
-    collab_notify(caseid, 'events', 'deletion', cur_id)
-
-    track_activity(f"deleted event \"{event.event_title}\" in timeline", caseid)
-
-    return response_success('Event ID {} deleted'.format(cur_id))
-
-
-@case_timeline_blueprint.route('/case/timeline/events/flag/<int:cur_id>', methods=['GET'])
-@ac_api_case_requires(CaseAccessLevel.full_access)
-def event_flag(cur_id, caseid):
-    event = get_case_event(cur_id, caseid)
-    if not event:
-        return response_error("Invalid event ID for this case")
-
-    event.event_is_flagged = not event.event_is_flagged
-    db.session.commit()
-
-    collab_notify(caseid, 'events', 'flagged' if event.event_is_flagged else "un-flagged", cur_id)
-
-    return response_success("Event flagged" if event.event_is_flagged else "Event unflagged", data=event)
-
-
-@case_timeline_blueprint.route('/case/timeline/events/<int:cur_id>', methods=['GET'])
-@ac_api_case_requires(CaseAccessLevel.read_only, CaseAccessLevel.full_access)
-def event_view(cur_id, caseid):
-    event = get_case_event(cur_id, caseid)
-    if not event:
-        return response_error("Invalid event ID for this case")
-
-    event_schema = EventSchema()
-
-    linked_assets = get_event_assets_ids(cur_id, caseid)
-    linked_iocs = get_event_iocs_ids(cur_id, caseid)
-
-    output = event_schema.dump(event)
-    output['event_assets'] = linked_assets
-    output['event_iocs'] = linked_iocs
-    output['event_category_id'] = event.category[0].id if event.category else None
-    output['event_comments_map'] = [c._asdict() for c in get_case_events_comments_count([cur_id])]
-
-    return response_success(data=output)
-
-
-=======
->>>>>>> 6c496ed8
 @case_timeline_blueprint.route('/case/timeline/events/<int:cur_id>/modal', methods=['GET'])
 @ac_case_requires(CaseAccessLevel.read_only, CaseAccessLevel.full_access)
 def event_view_modal(cur_id, caseid, url_redir):
