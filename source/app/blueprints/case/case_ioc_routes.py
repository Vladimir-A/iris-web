#!/usr/bin/env python3
#
#  IRIS Source Code
#  Copyright (C) 2021 - Airbus CyberSecurity (SAS)
#  ir@cyberactionlab.net
#
#  This program is free software; you can redistribute it and/or
#  modify it under the terms of the GNU Lesser General Public
#  License as published by the Free Software Foundation; either
#  version 3 of the License, or (at your option) any later version.
#
#  This program is distributed in the hope that it will be useful,
#  but WITHOUT ANY WARRANTY; without even the implied warranty of
#  MERCHANTABILITY or FITNESS FOR A PARTICULAR PURPOSE.  See the GNU
#  Lesser General Public License for more details.
#
#  You should have received a copy of the GNU Lesser General Public License
#  along with this program; if not, write to the Free Software Foundation,
#  Inc., 51 Franklin Street, Fifth Floor, Boston, MA  02110-1301, USA.

# IMPORTS ------------------------------------------------
import csv
import marshmallow
from flask import Blueprint, request
from flask import render_template, url_for, redirect
from flask_login import current_user

from app import db
from app.configuration import misp_url
from app.datamgmt.case.case_assets_db import get_assets_types
from app.datamgmt.case.case_db import get_case
from app.datamgmt.case.case_iocs_db import get_detailed_iocs, get_ioc_links, add_ioc, add_ioc_link, \
<<<<<<< HEAD
    get_tlps, get_tlps_dict, get_ioc, delete_ioc
=======
    get_tlps, get_ioc, delete_ioc, get_ioc_types_list, check_ioc_type_id
>>>>>>> 3497470a
from app.datamgmt.states import get_ioc_state, update_ioc_state
from app.forms import ModalAddCaseAssetForm, ModalAddCaseIOCForm
from app.iris_engine.utils.tracker import track_activity
from app.models.models import Ioc
from app.schema.marshables import IocSchema
from app.util import response_success, response_error, login_required, api_login_required

case_ioc_blueprint = Blueprint('case_ioc',
                               __name__,
                               template_folder='templates')


# CONTENT ------------------------------------------------
@case_ioc_blueprint.route('/case/ioc', methods=['GET', 'POST'])
@login_required
def case_ioc(caseid, url_redir):
    if url_redir:
        return redirect(url_for('case_ioc.case_ioc', cid=caseid))

    form = ModalAddCaseAssetForm()
    form.asset_id.choices = get_assets_types()

    # Retrieve the assets linked to the investigation
    case = get_case(caseid)

    return render_template("case_ioc.html", case=case, form=form)


@case_ioc_blueprint.route('/case/ioc/list', methods=['GET'])
@api_login_required
def case_list_ioc(caseid):
    iocs = get_detailed_iocs(caseid)

    ret = {}
    ret['ioc'] = []

    for ioc in iocs:
        out = ioc._asdict()

        # Get links of the IoCs seen in other cases
        ial = get_ioc_links(ioc.ioc_id, caseid)

        out['link'] = [row._asdict() for row in ial]
        out['misp_link'] = misp_url

        ret['ioc'].append(out)

    ret['state'] = get_ioc_state(caseid=caseid)

    return response_success("", data=ret)


@case_ioc_blueprint.route('/case/ioc/state', methods=['GET'])
@api_login_required
def case_ioc_state(caseid):
    os = get_ioc_state(caseid=caseid)
    if os:
        return response_success(data=os)
    else:
        return response_error('No IOC state for this case.')


@case_ioc_blueprint.route('/case/ioc/add', methods=['POST'])
@api_login_required
def case_add_ioc(caseid):

    try:
        # validate before saving
        add_ioc_schema = IocSchema()
        jsdata = request.get_json()
        ioc = add_ioc_schema.load(jsdata)

        if not check_ioc_type_id(type_id=ioc.ioc_type_id):
            return response_error("Not a valid IOC type")

        ioc, existed = add_ioc(ioc=ioc,
                               user_id=current_user.id,
                               caseid=caseid
                               )
        link_existed = add_ioc_link(ioc.ioc_id, caseid)

        if link_existed:
            return response_error("IOC already exists and linked to this case")

        if ioc:
            track_activity("added ioc {} via file upload".format(ioc.ioc_value), caseid=caseid)

            msg = "IOC already existed in DB. Updated with info on DB." if existed else "IOC added"

            return response_success(msg=msg, data=add_ioc_schema.dump(ioc))

        return response_error("Unable to create IOC for internal reasons")

    except marshmallow.exceptions.ValidationError as e:
        return response_error(msg="Data error", data=e.messages, status=400)

@case_ioc_blueprint.route('/case/ioc/upload', methods=['POST'])
@api_login_required
def case_upload_ioc(caseid):

    try:
        # validate before saving
        add_ioc_schema = IocSchema()
        jsdata = request.get_json()

        # get IOC list from request
        csv_lines=jsdata["CSVData"].splitlines() # unavoidable since the file is passed as a string
        if csv_lines[0].lower() != "ioc_value,ioc_type,ioc_description,ioc_tags,ioc_tlp":
            csv_lines.insert(0, "ioc_value,ioc_type,ioc_description,ioc_tags,ioc_tlp")
        # convert list of strings into CSV
        csv_data = csv.DictReader(csv_lines)

        # build a Dict of possible TLP
        tlp_dict  = get_tlps_dict()
        ret = []

        for row in csv_data:
            row["ioc_tags"] = row["ioc_tags"].replace("|", ",") # Reformat Tags

            # Convert TLP into TLP id
            if row["ioc_tlp"] in tlp_dict:
                row["ioc_tlp_id"] = tlp_dict[row["ioc_tlp"]]
            else: row["ioc_tlp_id"] = ""
            row.pop("ioc_tlp", None)

            ioc = add_ioc_schema.load(row)

            if ioc.ioc_type not in choices_ioc_types:
                return response_error("Not a valid IOC type")

            ioc, existed = add_ioc(ioc=ioc,
                                user_id=current_user.id,
                                caseid=caseid
                                )
            link_existed = add_ioc_link(ioc.ioc_id, caseid)

            if link_existed:
                return response_error("IOC already exists and linked to this case")

            if ioc:
                ret.append(row)
                track_activity("added ioc {}".format(ioc.ioc_value), caseid=caseid)
                msg = "IOC already existed in DB. Updated with info on DB." if existed else "IOC added"
            else:
                return response_error("Unable to create IOC for internal reasons")

        return response_success(msg=msg, data=ret)

    except marshmallow.exceptions.ValidationError as e:
        return response_error(msg="Data error", data=e.messages, status=400)


@case_ioc_blueprint.route('/case/ioc/add/modal', methods=['GET'])
@login_required
def case_add_ioc_modal(caseid, url_redir):
    if url_redir:
        return redirect(url_for('case_ioc.case_ioc', cid=caseid))

    form = ModalAddCaseIOCForm()
    form.ioc_type_id.choices = [(row['type_id'], row['type_name']) for row in get_ioc_types_list()]
    form.ioc_tlp_id.choices = get_tlps()

    return render_template("modal_add_case_ioc.html", form=form, ioc=Ioc())


@case_ioc_blueprint.route('/case/ioc/delete/<int:cur_id>', methods=['GET'])
@api_login_required
def case_delete_ioc(cur_id, caseid):

    ioc = get_ioc(cur_id, caseid)

    if not ioc:
        return response_error('Not a valid IOC for this case')

    if not delete_ioc(ioc, caseid):
        track_activity("unlinked IOC ID {}".format(cur_id))
        return response_success("IOC unlinked")

    track_activity("deleted IOC ID {}".format(cur_id))
    return response_success("IOC deleted")


@case_ioc_blueprint.route('/case/ioc/<int:cur_id>/modal', methods=['GET'])
@login_required
def case_view_ioc_modal(cur_id, caseid, url_redir):
    if url_redir:
        return redirect(url_for('case_assets.case_assets', cid=caseid))

    form = ModalAddCaseIOCForm()
    ioc = get_ioc(cur_id, caseid)
    if not ioc:
        return response_error("Invalid IOC ID for this case")

    form.ioc_type_id.choices = [(row['type_id'], row['type_name']) for row in get_ioc_types_list()]
    form.ioc_tlp_id.choices = get_tlps()

    # Render the IOC
    form.ioc_tags.render_kw = {'value': ioc.ioc_tags}
    form.ioc_description.data = ioc.ioc_description
    form.ioc_value.data = ioc.ioc_value

    return render_template("modal_add_case_ioc.html", form=form, ioc=ioc)


@case_ioc_blueprint.route('/case/ioc/<int:cur_id>', methods=['GET'])
@api_login_required
def case_view_ioc(cur_id, caseid):

    ioc_schema = IocSchema()
    ioc = get_ioc(cur_id, caseid)
    if not ioc:
        return response_error("Invalid IOC ID for this case")

    return response_success(data=ioc_schema.dump(ioc))


@case_ioc_blueprint.route('/case/ioc/update/<int:cur_id>', methods=['POST'])
@api_login_required
def case_update_ioc(cur_id, caseid):

    try:
        ioc = get_ioc(cur_id, caseid)
        if not ioc:
            return response_error("Invalid note ID for this case")

        # validate before saving
        ioc_schema = IocSchema()
        ioc_sc = ioc_schema.load(request.get_json(), instance=ioc)
        ioc_sc.user_id = current_user.id

        update_ioc_state(caseid=caseid)
        db.session.commit()

        if ioc_sc:
            track_activity("updated ioc {}".format(ioc_sc.ioc_value), caseid=caseid)
            return response_success("Updated ioc {}".format(ioc_sc.ioc_value))

        return response_error("Unable to update ioc for internal reasons")

    except marshmallow.exceptions.ValidationError as e:
        return response_error(msg="Data error", data=e.messages, status=400)
<|MERGE_RESOLUTION|>--- conflicted
+++ resolved
@@ -21,6 +21,7 @@
 # IMPORTS ------------------------------------------------
 import csv
 import marshmallow
+import logging as log
 from flask import Blueprint, request
 from flask import render_template, url_for, redirect
 from flask_login import current_user
@@ -30,11 +31,7 @@
 from app.datamgmt.case.case_assets_db import get_assets_types
 from app.datamgmt.case.case_db import get_case
 from app.datamgmt.case.case_iocs_db import get_detailed_iocs, get_ioc_links, add_ioc, add_ioc_link, \
-<<<<<<< HEAD
-    get_tlps, get_tlps_dict, get_ioc, delete_ioc
-=======
-    get_tlps, get_ioc, delete_ioc, get_ioc_types_list, check_ioc_type_id
->>>>>>> 3497470a
+    get_tlps, get_ioc, delete_ioc, get_ioc_types_list, check_ioc_type_id, get_tlps_dict, get_ioc_type_id
 from app.datamgmt.states import get_ioc_state, update_ioc_state
 from app.forms import ModalAddCaseAssetForm, ModalAddCaseIOCForm
 from app.iris_engine.utils.tracker import track_activity
@@ -131,6 +128,7 @@
     except marshmallow.exceptions.ValidationError as e:
         return response_error(msg="Data error", data=e.messages, status=400)
 
+
 @case_ioc_blueprint.route('/case/ioc/upload', methods=['POST'])
 @api_login_required
 def case_upload_ioc(caseid):
@@ -144,42 +142,59 @@
         csv_lines=jsdata["CSVData"].splitlines() # unavoidable since the file is passed as a string
         if csv_lines[0].lower() != "ioc_value,ioc_type,ioc_description,ioc_tags,ioc_tlp":
             csv_lines.insert(0, "ioc_value,ioc_type,ioc_description,ioc_tags,ioc_tlp")
+
         # convert list of strings into CSV
         csv_data = csv.DictReader(csv_lines)
 
         # build a Dict of possible TLP
-        tlp_dict  = get_tlps_dict()
+        tlp_dict = get_tlps_dict()
         ret = []
+        errors = []
 
         for row in csv_data:
-            row["ioc_tags"] = row["ioc_tags"].replace("|", ",") # Reformat Tags
+            row["ioc_tags"] = row["ioc_tags"].replace("|", ",")  # Reformat Tags
 
             # Convert TLP into TLP id
             if row["ioc_tlp"] in tlp_dict:
                 row["ioc_tlp_id"] = tlp_dict[row["ioc_tlp"]]
-            else: row["ioc_tlp_id"] = ""
+            else:
+                row["ioc_tlp_id"] = ""
             row.pop("ioc_tlp", None)
 
+            type_id = get_ioc_type_id(row['ioc_type'].lower())
+            if not type_id:
+                errors.append(f"{row['ioc_value']} (invalid ioc type: {row['ioc_type']})")
+                log.error(f'Unrecognised IOC type {row["ioc_type"]}')
+                continue
+
+            row['ioc_type_id'] = type_id.type_id
+            row.pop('ioc_type', None)
+
             ioc = add_ioc_schema.load(row)
 
-            if ioc.ioc_type not in choices_ioc_types:
-                return response_error("Not a valid IOC type")
-
             ioc, existed = add_ioc(ioc=ioc,
-                                user_id=current_user.id,
-                                caseid=caseid
+                                   user_id=current_user.id,
+                                   caseid=caseid
                                 )
             link_existed = add_ioc_link(ioc.ioc_id, caseid)
 
             if link_existed:
-                return response_error("IOC already exists and linked to this case")
+                errors.append(f"{ioc.ioc_value} (already exists and linked to this case)")
+                log.error(f"IOC {ioc.ioc_value} already exists and linked to this case")
+                continue
 
             if ioc:
                 ret.append(row)
-                track_activity("added ioc {}".format(ioc.ioc_value), caseid=caseid)
-                msg = "IOC already existed in DB. Updated with info on DB." if existed else "IOC added"
+                track_activity(f"added ioc {ioc.ioc_value}", caseid=caseid)
+
             else:
-                return response_error("Unable to create IOC for internal reasons")
+                errors.append(f"{ioc.ioc_value} (internal reasons)")
+                log.error(f"Unable to create IOC {ioc.ioc_value} for internal reasons")
+
+        if len(errors) == 0:
+            msg = "Successfully imported data."
+        else:
+            msg = "Data is imported but we got errors with the following rows:\n- " + "\n- ".join(errors)
 
         return response_success(msg=msg, data=ret)
 
@@ -265,6 +280,9 @@
         ioc_sc = ioc_schema.load(request.get_json(), instance=ioc)
         ioc_sc.user_id = current_user.id
 
+        if not check_ioc_type_id(type_id=ioc_sc.ioc_type_id):
+            return response_error("Not a valid IOC type")
+
         update_ioc_state(caseid=caseid)
         db.session.commit()
 
