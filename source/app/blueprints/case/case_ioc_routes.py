--- conflicted
+++ resolved
@@ -23,14 +23,6 @@
 
 from app.datamgmt.case.case_assets_db import get_assets_types
 from app.datamgmt.case.case_db import get_case
-<<<<<<< HEAD
-from app.datamgmt.case.case_iocs_db import add_comment_to_ioc
-from app.datamgmt.case.case_iocs_db import add_ioc
-from app.datamgmt.case.case_iocs_db import delete_ioc_comment
-from app.datamgmt.case.case_iocs_db import get_case_ioc_comment
-from app.datamgmt.case.case_iocs_db import get_case_ioc_comments
-=======
->>>>>>> 6c496ed8
 from app.datamgmt.case.case_iocs_db import get_case_iocs_comments_count
 from app.datamgmt.case.case_iocs_db import get_ioc
 from app.datamgmt.case.case_iocs_db import get_ioc_types_list
@@ -67,144 +59,6 @@
     return render_template("case_ioc.html", case=case, form=form)
 
 
-<<<<<<< HEAD
-@case_ioc_blueprint.route('/case/ioc/list', methods=['GET'])
-@ac_api_case_requires(CaseAccessLevel.read_only, CaseAccessLevel.full_access)
-def case_list_ioc(caseid):
-    iocs = get_detailed_iocs(caseid)
-
-    ret = {}
-    ret['ioc'] = []
-
-    for ioc in iocs:
-        out = ioc._asdict()
-
-        # Get links of the IoCs seen in other cases
-        ial = get_ioc_links(ioc.ioc_id, caseid)
-
-        out['link'] = [row._asdict() for row in ial]
-        # Legacy, must be changed next version
-        out['misp_link'] = None
-
-        ret['ioc'].append(out)
-
-    ret['state'] = get_ioc_state(caseid=caseid)
-
-    return response_success("", data=ret)
-
-
-@case_ioc_blueprint.route('/case/ioc/state', methods=['GET'])
-@ac_api_case_requires(CaseAccessLevel.read_only, CaseAccessLevel.full_access)
-def case_ioc_state(caseid):
-    os = get_ioc_state(caseid=caseid)
-    if os:
-        return response_success(data=os)
-    else:
-        return response_error('No IOC state for this case.')
-
-
-@case_ioc_blueprint.route('/case/ioc/add', methods=['POST'])
-@ac_api_case_requires(CaseAccessLevel.full_access)
-def case_add_ioc(caseid):
-    ioc_schema = IocSchema()
-
-    try:
-        ioc, msg = create(request.get_json(), caseid)
-        return response_success(msg, data=ioc_schema.dump(ioc))
-    except BusinessProcessingError as e:
-        return response_error(e.get_message(), data=e.get_data())
-
-
-@case_ioc_blueprint.route('/case/ioc/upload', methods=['POST'])
-@ac_api_case_requires(CaseAccessLevel.full_access)
-def case_upload_ioc(caseid):
-    try:
-        # validate before saving
-        add_ioc_schema = IocSchema()
-        jsdata = request.get_json()
-
-        # get IOC list from request
-        headers = "ioc_value,ioc_type,ioc_description,ioc_tags,ioc_tlp"
-        csv_lines = jsdata["CSVData"].splitlines()  # unavoidable since the file is passed as a string
-        if csv_lines[0].lower() != headers:
-            csv_lines.insert(0, headers)
-
-        # convert list of strings into CSV
-        csv_data = csv.DictReader(csv_lines, quotechar='"', delimiter=',')
-
-        # build a Dict of possible TLP
-        tlp_dict = get_tlps_dict()
-        ret = []
-        errors = []
-
-        index = 0
-        for row in csv_data:
-
-            for e in headers.split(','):
-                if row.get(e) is None:
-                    errors.append(f"{e} is missing for row {index}")
-                    index += 1
-                    continue
-
-            # IOC value must not be empty
-            if not row.get("ioc_value"):
-                errors.append(f"Empty IOC value for row {index}")
-                track_activity(f"Attempted to upload an empty IOC value")
-                index += 1
-                continue
-
-            row["ioc_tags"] = row["ioc_tags"].replace("|", ",")  # Reformat Tags
-
-            # Convert TLP into TLP id
-            if row["ioc_tlp"] in tlp_dict:
-                row["ioc_tlp_id"] = tlp_dict[row["ioc_tlp"]]
-            else:
-                row["ioc_tlp_id"] = ""
-            row.pop("ioc_tlp", None)
-
-            type_id = get_ioc_type_id(row['ioc_type'].lower())
-            if not type_id:
-                errors.append(f"{row['ioc_value']} (invalid ioc type: {row['ioc_type']}) for row {index}")
-                log.error(f'Unrecognised IOC type {row["ioc_type"]}')
-                index += 1
-                continue
-
-            row['ioc_type_id'] = type_id.type_id
-            row.pop('ioc_type', None)
-
-            request_data = call_modules_hook('on_preload_ioc_create', data=row, caseid=caseid)
-
-            ioc = add_ioc_schema.load({**request_data, "case_id": caseid})
-            ioc.custom_attributes = get_default_custom_attributes('ioc')
-            ioc, existed = add_ioc(ioc=ioc,
-                                   user_id=current_user.id,
-                                   caseid=caseid
-                                   )
-
-            if ioc:
-                ioc = call_modules_hook('on_postload_ioc_create', data=ioc, caseid=caseid)
-                ret.append(request_data)
-                track_activity(f"added ioc \"{ioc.ioc_value}\"", caseid=caseid)
-
-            else:
-                errors.append(f"{ioc.ioc_value} (internal reasons)")
-                log.error(f"Unable to create IOC {ioc.ioc_value} for internal reasons")
-
-            index += 1
-
-        if len(errors) == 0:
-            msg = "Successfully imported data."
-        else:
-            msg = "Data is imported but we got errors with the following rows:\n- " + "\n- ".join(errors)
-
-        return response_success(msg=msg, data=ret)
-
-    except marshmallow.exceptions.ValidationError as e:
-        return response_error(msg="Data error", data=e.messages)
-
-
-=======
->>>>>>> 6c496ed8
 @case_ioc_blueprint.route('/case/ioc/add/modal', methods=['GET'])
 # TODO remove and remove optional argument?
 @ac_requires_case_identifier(CaseAccessLevel.full_access)
