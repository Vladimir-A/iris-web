{% extends "layouts/default_ext.html" %} {% block title %} Case summary {% endblock title %}
{% block stylesheets %}
{% include 'includes/header_case.html' %}
{% endblock stylesheets %}
{% block content %}

{% include 'includes/navigation_ext.html' %}
{% include 'includes/sidenav.html' %}

<div class="main-panel">

    <div class="content">
        {% if case.close_date %}
        <div class="panel-header bg-close-gradient">
            {% else %}
            <div class="panel-header bg-info-gradient">
            {% endif %}
                <div class="page-inner py-5">
                    <div class="d-flex align-items-left align-items-md-center flex-column flex-md-row mt--3">
                        <div class="col">
                            <div class="row">
                                <h2 class="text-white pb-2 fw-bold case-name"> <i class="icon-big flaticon-network mr-2"></i> {{ case.name|unquote }}
                                </h2>
                            </div>
                            <h5 class="text-white op-7 mb-1"><b>Open on</b> {{ case.open_date }} by {{ case.user.name }}</h5>
                            <h5 class="text-white op-7 mb-3"><b>Owned by</b> {{ case.owner.name }}</h5>
                            {% if case.close_date %}
                            <h5 class="text-warning  mb-1">Closed on {{ case.close_date }}</h5>
                            {% endif %}
                        </div>
                        <div class="col mt-4">
                            <div class="row">
<<<<<<< HEAD
                                 <span title="Case outcome" class="float-right btn btn-rounded badge-pill hidden-caret ml-auto summary-case-details-btn btn-xs mb-2 {% if case.status_id == 1%}badge-success{% elif case.status_id == 2 %}badge-danger{% else %}btn-light{% endif %}"
=======
                                 <span title="Case outcome" class="float-right btn btn-rounded badge-pill hidden-caret ml-auto btn-xs mr-2 mb-2 {% if case.status_id == 1%}badge-success{% elif case.status_id == 2 %}badge-danger{% else %}btn-light{% endif %}"
                                    onclick="case_detail('{{ case.case_id }}', true);"
>>>>>>> f435add9
                                 ><i class="fa-solid fa-group-arrows-rotate mr-2"></i>{{ case.status_name }}</span>
                            </div>
                            <div class="row">
                                  <div class="ml-auto">
                                    <div class="row">
                                        <h5 class="text-white op-7 mb-2 float-right mr-4"><b>Customer</b> : {{ case.client.name }}</h5>
                                    </div>
                                      <div class="row">
                                        {% if case.soc_id %} <h5 class="text-white op-7 mb-2 mr-4"><b>SOC ID :</b> {{ case.soc_id }}</h5> {% endif %}
                                      </div>
                                </div>
                            </div>
                        </div>
                    </div>
                    <div class="row mt-2 mb--2">

                        <div class="ml-2 col">
                            <div class="row ml-1">
                                {% if case.state %}<h5 title="Case state" style="cursor:pointer;"><span class="btn-rounded badge-pill hidden-caret btn-sm btn-light summary-case-details-btn"><i class="fa-solid fa-business-time  mr-1"></i> {{ case.state.state_name }}</span></h5>{% endif %}
                                {% if case.classification %}<h5 title="Classification"ß style="cursor:pointer;"><span class="btn-rounded badge-pill hidden-caret btn-sm btn-light ml-2 summary-case-details-btn"><i class="fa-solid fa-shield-virus mr-1"></i>{{ case.classification.name_expanded }}</span></h5>{% endif %}
                                {% if case.alerts| length > 0 %}<h5 title="Alerts"><a class="btn-rounded badge-pill hidden-caret btn-sm btn-dark ml-2 badge-warning" href="/alerts?cid={{ case.case_id }}&sort=desc&case_id={{ case.case_id }}" target="_blank" rel="noopener"><i class="fa-solid fa-bell mr-1"></i> {{ case.alerts| length }} related alerts</a></h5>{% endif %}
                            </div>
                        </div>
                        <div class="col mr-2">
                            {% if case.case_tags %}
                            {% for tag in case.case_tags %}
                            <span class="badge badge-pill badge-light ml-1 pull-right"><i class="fa fa-tag mr-1"></i> {{ tag }}</span>
                            {% endfor %}
                            {% endif %}
                        </div>
                    </div>
                </div>
            </div>

            <div class="page-inner mt--5">
                <div class="row row-card-no-pd" style="padding-top: 0px;padding-bottom: 3px;">
                    {% include 'case-nav_landing.html' %}
                </div>

                <div class="row row-card-no-pd">
                    <div class="col-md-12">
                        <div class="card mb-4" id="rescard1">
                            <div class="card-header">
                                <div class="row">
                                    {{ form.hidden_tag() }}
                                    <a href="#case_summary_card" class="d-block nav-link mr-auto" data-toggle="collapse" aria-expanded="true" aria-controls="case_summary_card">
                                        <h4 class="m-0 font-weight-bold">Case summary {{ "(Syncing with DB )" if case.id }}</h4>
                                    </a>
                                    <div class="mr-0 float-right">
                                        <small id="content_typing" class="mr-3 mt-1"></small>
                                        <small id="content_last_saved_by" class="mr-3 mt-1"></small>
                                        <span id="last_saved" class="badge mr-3 ml-2"></span>
                                        <small id="content_last_sync"></small>
                                        <button class="btn btn-sm mr-2 ml-3 btn-light" id="summaryEditBtn" >Edit</button>
                                        <button type="button" class="btn btn-sm btn-light mr-3" id="summarySyncEditor">
                                            Refresh
                                        </button>
                                    </div>
                                </div>
                            </div>
                            <div class="collapsed" id="case_summary_card">
                                <div class="card-body">
                                   <div class="row mb-1">
                                        <div class="col" id="summary_edition_btn" style="display:none;">
                                                <div class="btn btn-sm btn-light mr-1 " title="CTRL-B" id="summaryEditorInsertSnipB"><i class="fa-solid fa-bold"></i></div>
                                                <div class="btn btn-sm btn-light mr-1" title="CTRL-I" id="summaryEditorInsertSnipI"><i class="fa-solid fa-italic"></i></div>
                                                <div class="btn btn-sm btn-light mr-1" title="CTRL-SHIFT-1" id="summaryEditorInsertSnipS1">H1</div>
                                                <div class="btn btn-sm btn-light mr-1" title="CTRL-SHIFT-2"  id="summaryEditorInsertSnipS2">H2</div>
                                                <div class="btn btn-sm btn-light mr-1" title="CTRL-SHIFT-3"  id="summaryEditorInsertSnipS3">H3</div>
                                                <div class="btn btn-sm btn-light mr-1" title="CTRL-SHIFT-4" id="summaryEditorInsertSnipS4">H4</div>
                                                <div class="btn btn-sm btn-light mr-1" title="Insert code" id="summaryEditorInsertSnipC"><i class="fa-solid fa-code"></i></div>
                                                <div class="btn btn-sm btn-light mr-1" title="Insert link" id="summaryEditorInsertSnipL"><i class="fa-solid fa-link"></i></div>
                                                <div class="btn btn-sm btn-light mr-1" title="Insert table" id="summaryEditorInsertSnipT"><i class="fa-solid fa-table"></i></div>
                                                <div class="btn btn-sm btn-light mr-1" title="Insert bullet list" id="summaryEditorInsertSnipList"><i class="fa-solid fa-list"></i></div>
                                                <div class="btn btn-sm btn-light mr-1" title="Insert numbered list" id="summaryEditorInsertSnipListN"><i class="fa-solid fa-list-ol"></i></div>
                                        </div>
                                    </div>
                                    <div class="row">
                                        <div class="col-md-6" id="container_editor_summary">
                                            <div style="display: none" id="fetched_crc"></div>
                                            <div id="editor_summary" data-theme="{% if current_user.in_dark_mode %}dark{% else %}light{% endif %}"></div>
                                            <textarea id="case_summary" rows="10" cols="82" style="display: none"></textarea>
                                        </div>
                                        <div class="col-md-6" id="ctrd_casesum">
                                            <div id="targetDiv"></div>
                                        </div>
                                    </div>
                                </div>
                            </div>
                        </div>
                    </div>
                </div>
            </div>
            <div class="modal " tabindex="-1" role="dialog" id="modal_select_report" data-backdrop="true">
                <div class="modal-lg modal-dialog" role="document">
                  <div class="modal-content">
                      <div class="modal-header">
                      <h5>Select report template</h5>
                      <button type="button" class="close" data-dismiss="modal" aria-label="Close"><span
                            aria-hidden="true">&times;</span></button>
                      </div>
                      <div class="modal-body">
                          {% if reports| length == 0 %}
                              <div class="alert alert-warning" role="alert">
                                  <h4 class="alert-heading">No report template found</h4>
                                  <p>Report templates are configured in <a href="/manage/templates?cid={{case.case_id}}">the management section</a>.</p>
                              </div>
                          {% else %}
                          <div class="col">
                            <p>Since IRIS v2.0.0, the report generation supports images. Integration of images might fail depending on the situation.<br/><code>Safe Mode</code> can be used to generate the report without them.</p>
                          </div>

                          <select class="selectpicker form-control bg-outline-success dropdown-submenu" data-show-subtext="true" data-live-search="true" id="select_report">
                                {% for report in reports %}
                                      <option data-toggle="tooltip"  value="{{ report[0] }}"  data-subtext="{{ report[3] }}">{{ report[1] }} ({{ report[2].capitalize() }})</option>
                                {% endfor %}
                          </select>
                      </div>
                      <div class="modal-footer">
                          <a href="#" class="btn btn-light float-left mt-2 mr-auto" id="summaryGenInvestReportSafeBtn">
                              <span class="btn-label">
                                <i class="fa fa-file-download"></i>
                              </span>
                              Generate in Safe Mode
                          </a>
                          <a href="#" class="btn btn-light float-right mt-2 ml-2" id="summaryGenInvestReportSafeBtn">
                              <span class="btn-label">
                                <i class="fa fa-file-download"></i>
                              </span>
                              Generate
                            </a>
                          {% endif %}
                      </div>
                  </div><!-- /.modal-content -->
                </div><!-- /.modal-dialog -->
            </div>
            <div class="modal " tabindex="-1" role="dialog" id="modal_select_report_act" data-backdrop="true">
                <div class="modal-lg modal-dialog" role="document">
                  <div class="modal-content">
                      <div class="modal-header">
                      <h5>Select activity report template</h5>
                      <button type="button" class="close" data-dismiss="modal" aria-label="Close"><span
                            aria-hidden="true">&times;</span></button>
                      </div>
                      <div class="modal-body">
                          {% if reports| length == 0 %}
                              <div class="alert alert-warning" role="alert">
                                  <h4 class="alert-heading">No report template found</h4>
                                  <p>Report templates are configured in <a href="/manage/templates?cid={{case.case_id}}">the management section</a>.</p>
                              </div>
                          {% else %}
                              <div class="col">
                                <p>Since IRIS v2.0.0, the report generation supports images. Integration of images might fail depending on the situation.<br/><code>Safe Mode</code> can be used to generate the report without them.</p>
                              </div>
                              <select class="selectpicker form-control bg-outline-success dropdown-submenu mb-2" data-show-subtext="true" data-live-search="true" id="select_report_act">
                                    {% for report in reports_act %}
                                          <option data-toggle="tooltip"  value="{{ report[0] }}"  data-subtext="{{ report[3] }}">{{ report[1] }} ({{ report[2].capitalize() }})</option>
                                    {% endfor %}
                              </select>

                      </div>

                      <div class="modal-footer">
                          <a href="#" class="btn btn-light float-left mt-2 mr-auto" id="summaryGenActivityReportSafeBtn">
                              <span class="btn-label">
                                <i class="fa fa-file-download"></i>
                              </span>
                              Generate in Safe Mode
                          </a>
                          <a href="#" class="btn btn-light float-right mt-2 ml-2" id="summaryGenActivityReportBtn">
                              <span class="btn-label">
                                <i class="fa fa-file-download"></i>
                              </span>
                              Generate
                            </a>
                          {% endif %}
                      </div>
                  </div><!-- /.modal-content -->
                </div><!-- /.modal-dialog -->
            </div>
            <div class="modal" tabindex="-1" role="dialog" id="modal_case_detail" data-backdrop="true">
                <div class="modal-xl modal-dialog" role="document">
                    <div class="modal-content" id="info_case_modal_content">

                    </div><!-- /.modal-content -->
                </div><!-- /.modal-dialog -->
            </div>
            <div class="modal bg-shadow-gradient" tabindex="-1" role="dialog" id="modal_ac_additional" data-backdrop="true">
            </div>
        </div>
    </div>
</div>
{% include 'includes/footer.html' %}
{% endblock content %} 
{% block javascripts %}
    <script src="/static/assets/dist/case.summary.iris.js"></script>
<!-- <script src="/static/assets/js/plugin/ace/src-noconflict/ace.js" type="text/javascript" charset="utf-8"></script>
<script src="/static/assets/js/plugin/ace/src-noconflict/ext-language_tools.js" type="text/javascript" charset="utf-8"></script>
<script src="/static/assets/js/core/socket.io.js"></script>
<script src="/static/assets/js/plugin/select/select2.js"></script>

<script src="/static/assets/js/plugin/showdown/showdown.min.js"></script>
<script src="/static/assets/js/iris/crc32.js"></script>
<script src="/static/assets/js/iris/datatablesUtils.js"></script>
<script src="/static/assets/js/iris/case.js"></script>
<script src="/static/assets/js/iris/manage.cases.common.js"></script>
<script src="/static/assets/js/iris/case.summary.js"></script>
<script src="/static/assets/js/plugin/select/bootstrap-select.min.js"></script>
<script src="/static/assets/js/plugin/select/bootstrap-multiselect.min.js"></script> -->

{% endblock javascripts %}<|MERGE_RESOLUTION|>--- conflicted
+++ resolved
@@ -30,12 +30,7 @@
                         </div>
                         <div class="col mt-4">
                             <div class="row">
-<<<<<<< HEAD
                                  <span title="Case outcome" class="float-right btn btn-rounded badge-pill hidden-caret ml-auto summary-case-details-btn btn-xs mb-2 {% if case.status_id == 1%}badge-success{% elif case.status_id == 2 %}badge-danger{% else %}btn-light{% endif %}"
-=======
-                                 <span title="Case outcome" class="float-right btn btn-rounded badge-pill hidden-caret ml-auto btn-xs mr-2 mb-2 {% if case.status_id == 1%}badge-success{% elif case.status_id == 2 %}badge-danger{% else %}btn-light{% endif %}"
-                                    onclick="case_detail('{{ case.case_id }}', true);"
->>>>>>> f435add9
                                  ><i class="fa-solid fa-group-arrows-rotate mr-2"></i>{{ case.status_name }}</span>
                             </div>
                             <div class="row">
