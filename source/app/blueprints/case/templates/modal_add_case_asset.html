<<<<<<< HEAD
<div class="modal-header">
    <h4 class="modal-title mt-2 mr-4">{{ "Asset {}".format(asset.asset_name) if asset.asset_name else "Add asset" }}</h4>
    {% include 'modals/modal_attributes_nav.html' %}
    <div class="row text-right">
        {% if asset.asset_id %}
             <div class="dropdown">
                  <button class="btn bg-transparent pull-right" id="dropdownMenuButton" data-toggle="dropdown" aria-haspopup="true" aria-expanded="true">
                      <span aria-hidden="true"><i class="fas fa-ellipsis-v"></i></span>
                  </button>
                  <div class="dropdown-menu pull-right" id="asset_modal_quick_actions" aria-labelledby="dropdownMenuButton">
                      <a class="dropdown-item" href="#" onclick='copy_object_link({{asset.asset_id}});return false;'><i class="fa fa-share mr-2"></i>Share</a>
                  </div>
             </div>
            {% endif %}
        <button type="button" class="pull-right btn bg-transparent" data-dismiss="modal" aria-label="Close"><span
            aria-hidden="true"><i class="fa fa-times"></i></span></button>
    </div>
</div>
<div class="modal-body">
    <div role="tabpanel">
          <div class="tab-content">
                <div class="tab-pane active" id="details">
                    <div class="container col-md-12">
                        <form method="post" action="" id="form_new_asset">
                            <div class="col-md-12 col-lg-12 col-sm-12">
                                {{ form.hidden_tag() }}
                                <div class="form-row ml-2">
                                    <div class="form-group col-6">
                                        <label for="name" class="placeholder">Asset Name *</label>
                                        {{ form.asset_name(class='form-control',  autocomplete="off") }}
                                    </div>
                                    <div class="form-group col-6">
                                        <label for="asset_type" class="placeholder">Asset Type *</label>
                                        {{ form.asset_type_id(class="selectpicker form-control") }}
                                    </div>
                                </div>
                                <div class="form-group">
                                        <label for="asset_description" class="placeholder">Description</label>
                                        {{ form.asset_description(class='form-control col-md-12 col-sm-12 sizable-textarea', autocomplete="off") }}
                                </div>
                                <div class="form-row ml-2">
                                    <div class="form-group col-6">
                                            <label for="asset_domain" class="placeholder">Domain</label>
                                            {{ form.asset_domain(class='form-control',  autocomplete="off") }}
                                    </div>
                                    <div class="form-group col-6">
                                            <label for="asset_ip" class="placeholder">IP</label>
                                            {{ form.asset_ip(class='form-control',  autocomplete="off") }}
                                    </div>
                                </div>
                                <div class="form-group">
                                    <a class="btn btn-outline-white btn-sm" data-toggle="collapse" href="#collapseAddInfo" role="button" aria-expanded="false" aria-controls="collapseAddInfo">> Additional information</a>
                                    <div class="collapse" id="collapseAddInfo">
                                        <div class="card card-body">
                                        <label for="asset_info" class="placeholder">Additional information</label>
                                        {{ form.asset_info(class='form-control col-md-12 col-sm-12 sizable-textarea', autocomplete="off") }}
                                        </div>
                                    </div>
                                </div>
                                <div class="form-row ml-2">
                                    <div class="form-group col-6">
                                        <div class="form-check">
                                            <label class="form-check-label">
                                                {{ form.asset_compromised(class="form-check-input", type="checkbox") }}
                                                <span class="form-check-sign"> Is Compromised
                                                </span>
                                            </label>
                                        </div>
                                    </div>
                                    <div class="form-group col-6">
                                        <label for="analysis_status_id" class="placeholder">Analysis Status</label>
                                        {{ form.analysis_status_id(class="selectpicker") }}
                                    </div>
                                </div>
                                <div class="form-group">
                                    <label for="asset_tags">Asset tags
                                    </label>
                                    <input type="text" id="asset_tags"
                                        class="form-control col-md-12" {% if asset.asset_tags %} value="{{ asset.asset_tags }}" {% endif %}/>
                                </div>
                                <div class="form-group" data-select2-id="7">
                                    <label>Linked IOC</label>
                                    <div class="select2-input ml-12" data-select2-id="6">
                                        <select id="ioc_links" name="ioc_links" class="form-control select2-hidden-accessible ml-12" multiple="" data-select2-id="ioc_links" tabindex="-1" aria-hidden="true" style="width: 100%">

                                        </select>
                                    </div>
                                </div>

                            </div>
                        </form>
                    </div>

                </div>
               {% include 'modals/modal_attributes_tabs.html' %}
          </div>
        {% if asset.asset_id %}
            <button type="button" class="btn btn-outline-danger ml-4 mt-5"
            onclick="delete_asset({{ asset.asset_id }});">Delete</button>
        {% endif %}
        <button type="button" class="btn btn-outline-success ml-4 mt-5 float-right"  id="submit_new_asset">Save</button>
    </div>
</div>
    <script>
    $('form#form_new_case').validate();
    $('#asset_tags').amsifySuggestags({
        printValues: false,
        suggestions: [ {% for tag in tags %} '{{ tag }}', {% endfor %} ]
    });
    $('#asset_type_id').selectpicker({
        liveSearch: true,
        title: "None",
        style: "btn-outline-white",

    });
    $('#analysis_status_id').selectpicker({
        liveSearch: true,
        title: "None",
        style: "btn-outline-white"
    });
    $('#analysis_status_id').selectpicker('val', '1');
    </script>

{% if asset.asset_id %}
<script>
        $('#asset_type_id').selectpicker('val', '{{ asset.asset_type_id }}');
</script>
{% endif %}

{% if asset.analysis_status_id %}
<script>
        $('#analysis_status_id').selectpicker('val', '{{ asset.analysis_status_id }}');
</script>
{% endif %}

{% if ioc %}
    <script>
        var data = [
            {% for e in ioc %}
                {
                    id: {{ e.ioc_id }},
                    text: {{ e.ioc_value| tojson }}
                },
            {% endfor %}
        ];
        $('#ioc_links').select2({ data: data });
    </script>
{% endif %}

{% if ioc_prefill %}
    <script>
        $('#ioc_links').val([
            {% for ioc in ioc_prefill %} {{ ioc[0] }}, {% endfor %}
        ]);
        $('#ioc_links').trigger('change');
    </script>
{% endif %}      
=======
<div class="modal-header">
    <h4 class="modal-title mt-2 mr-4">{{ "Asset {}".format(asset.asset_name) if asset.asset_name else "Add asset" }}</h4>
    {% include 'modals/modal_attributes_nav.html' %}
    <div class="row text-right">
        {% if asset.asset_id %}
             <div class="dropdown">
                  <button class="btn bg-transparent pull-right" id="dropdownMenuButton" data-toggle="dropdown" aria-haspopup="true" aria-expanded="true">
                      <span aria-hidden="true"><i class="fas fa-ellipsis-v"></i></span>
                  </button>
                  <div class="dropdown-menu pull-right" id="asset_modal_quick_actions" aria-labelledby="dropdownMenuButton">
                      <a class="dropdown-item" href="#" onclick='copy_object_link({{asset.asset_id}});return false;'><i class="fa fa-share mr-2"></i>Share</a>
                  </div>
             </div>
            {% endif %}
        <button type="button" class="pull-right btn bg-transparent" data-dismiss="modal" aria-label="Close"><span
            aria-hidden="true"><i class="fa fa-times"></i></span></button>
    </div>
</div>
<div class="modal-body">
    <div role="tabpanel">
          <div class="tab-content">
                <div class="tab-pane active" id="details">
                    <div class="container col-md-12">
                        <form method="post" action="" id="form_new_asset">
                            <div class="col-md-12 col-lg-12 col-sm-12">
                                {{ form.hidden_tag() }}
                                <div class="form-group row">
                                    <div class="col">
                                        <label for="name" class="placeholder">Asset Name *</label>
                                        {{ form.asset_name(class='form-control',  autocomplete="off") }}
                                    </div>
                                    <div class="col">
                                        <label for="asset_type" class="placeholder">Asset Type *</label>
                                        {{ form.asset_type_id(class="selectpicker pl--6  col-md-12") }}
                                    </div>
                                </div>

                                <div class="form-group">
                                        <label for="asset_description" class="placeholder">Description</label>
                                        {{ form.asset_description(class='form-control col-md-12 col-sm-12 sizable-textarea', autocomplete="off") }}
                                </div>
                                <div class="form-group row">
                                    <div class="col">
                                        <div class="form-group">
                                                <label for="asset_domain" class="placeholder">Domain</label>
                                                {{ form.asset_domain(class='form-control',  autocomplete="off") }}
                                        </div>
                                    </div>
                                    <div class="col">
                                        <div class="form-group">
                                                <label for="asset_ip" class="placeholder">IP</label>
                                                {{ form.asset_ip(class='form-control',  autocomplete="off") }}
                                        </div>
                                    </div>
                                </div>
                                <div class="form-group">
                                    <a class="btn btn-light btn-sm" data-toggle="collapse" href="#collapseAddInfo" role="button" aria-expanded="false" aria-controls="collapseAddInfo">> Additional information</a>
                                    <div class="collapse" id="collapseAddInfo">
                                        <div class="card card-body">
                                        <label for="asset_info" class="placeholder">Additional information</label>
                                        {{ form.asset_info(class='form-control col-md-12 col-sm-12 sizable-textarea', autocomplete="off") }}
                                        </div>
                                    </div>
                                </div>
                                <div class="row">
                                    <div class="form-group col-6">
                                        <div class="form-check">
                                            <label class="form-check-label">
                                                {{ form.asset_compromised(class="form-check-input", type="checkbox") }}
                                                <span class="form-check-sign"> Is Compromised
                                                </span>
                                            </label>
                                        </div>
                                    </div>
                                    <div class="form-group col-6">
                                        <label for="analysis_status_id" class="placeholder">Analysis Status</label>
                                        {{ form.analysis_status_id(class="selectpicker pl--6  col-md-12") }}
                                    </div>
                                </div>
                                <div class="form-group mt-3">
                                    <label for="asset_tags">Asset tags
                                    </label>
                                    <input type="text" id="asset_tags"
                                        class="form-control col-md-12" {% if asset.asset_tags %} value="{{ asset.asset_tags }}" {% endif %}/>
                                </div>
                                <div class="form-group" data-select2-id="7">
                                    <label>Linked IOC</label>
                                    <div class="select2-input ml-12" data-select2-id="6">
                                        <select id="ioc_links" name="ioc_links" class="form-control select2-hidden-accessible ml-12" multiple="" data-select2-id="ioc_links" tabindex="-1" aria-hidden="true" style="width: 100%">

                                        </select>
                                    </div>
                                </div>

                            </div>
                        </form>
                    </div>

                </div>
               {% include 'modals/modal_attributes_tabs.html' %}
          </div>
        {% if asset.asset_id %}
            <button type="button" class="btn btn-outline-danger ml-4 mt-5"
            onclick="delete_asset({{ asset.asset_id }});">Delete</button>
        {% endif %}
        <button type="button" class="btn btn-outline-success ml-4 mt-5 float-right"  id="submit_new_asset">Save</button>
    </div>
</div>
    <script>
    $('form#form_new_case').validate();
    $('#asset_tags').amsifySuggestags({
        printValues: false,
        suggestions: [ {% for tag in tags %} '{{ tag }}', {% endfor %} ]
    });
    $('#asset_type_id').selectpicker({
        liveSearch: true,
        title: "None",
        style: "btn-outline-white",

    });
    $('#analysis_status_id').selectpicker({
        liveSearch: true,
        title: "None",
        style: "btn-outline-white"
    });
    $('#analysis_status_id').selectpicker('val', '1');
    </script>

{% if asset.asset_id %}
<script>
        $('#asset_type_id').selectpicker('val', '{{ asset.asset_type_id }}');
</script>
{% endif %}

{% if asset.analysis_status_id %}
<script>
        $('#analysis_status_id').selectpicker('val', '{{ asset.analysis_status_id }}');
</script>
{% endif %}

{% if ioc %}
    <script>
        var data = [
            {% for e in ioc %}
                {
                    id: {{ e.ioc_id }},
                    text: {{ e.ioc_value| tojson }}
                },
            {% endfor %}
        ];
        $('#ioc_links').select2({ data: data });
    </script>
{% endif %}

{% if ioc_prefill %}
    <script>
        $('#ioc_links').val([
            {% for ioc in ioc_prefill %} {{ ioc[0] }}, {% endfor %}
        ]);
        $('#ioc_links').trigger('change');
    </script>
{% endif %}
>>>>>>> e8a80eaf
<|MERGE_RESOLUTION|>--- conflicted
+++ resolved
@@ -1,4 +1,3 @@
-<<<<<<< HEAD
 <div class="modal-header">
     <h4 class="modal-title mt-2 mr-4">{{ "Asset {}".format(asset.asset_name) if asset.asset_name else "Add asset" }}</h4>
     {% include 'modals/modal_attributes_nav.html' %}
@@ -155,168 +154,4 @@
         ]);
         $('#ioc_links').trigger('change');
     </script>
-{% endif %}      
-=======
-<div class="modal-header">
-    <h4 class="modal-title mt-2 mr-4">{{ "Asset {}".format(asset.asset_name) if asset.asset_name else "Add asset" }}</h4>
-    {% include 'modals/modal_attributes_nav.html' %}
-    <div class="row text-right">
-        {% if asset.asset_id %}
-             <div class="dropdown">
-                  <button class="btn bg-transparent pull-right" id="dropdownMenuButton" data-toggle="dropdown" aria-haspopup="true" aria-expanded="true">
-                      <span aria-hidden="true"><i class="fas fa-ellipsis-v"></i></span>
-                  </button>
-                  <div class="dropdown-menu pull-right" id="asset_modal_quick_actions" aria-labelledby="dropdownMenuButton">
-                      <a class="dropdown-item" href="#" onclick='copy_object_link({{asset.asset_id}});return false;'><i class="fa fa-share mr-2"></i>Share</a>
-                  </div>
-             </div>
-            {% endif %}
-        <button type="button" class="pull-right btn bg-transparent" data-dismiss="modal" aria-label="Close"><span
-            aria-hidden="true"><i class="fa fa-times"></i></span></button>
-    </div>
-</div>
-<div class="modal-body">
-    <div role="tabpanel">
-          <div class="tab-content">
-                <div class="tab-pane active" id="details">
-                    <div class="container col-md-12">
-                        <form method="post" action="" id="form_new_asset">
-                            <div class="col-md-12 col-lg-12 col-sm-12">
-                                {{ form.hidden_tag() }}
-                                <div class="form-group row">
-                                    <div class="col">
-                                        <label for="name" class="placeholder">Asset Name *</label>
-                                        {{ form.asset_name(class='form-control',  autocomplete="off") }}
-                                    </div>
-                                    <div class="col">
-                                        <label for="asset_type" class="placeholder">Asset Type *</label>
-                                        {{ form.asset_type_id(class="selectpicker pl--6  col-md-12") }}
-                                    </div>
-                                </div>
-
-                                <div class="form-group">
-                                        <label for="asset_description" class="placeholder">Description</label>
-                                        {{ form.asset_description(class='form-control col-md-12 col-sm-12 sizable-textarea', autocomplete="off") }}
-                                </div>
-                                <div class="form-group row">
-                                    <div class="col">
-                                        <div class="form-group">
-                                                <label for="asset_domain" class="placeholder">Domain</label>
-                                                {{ form.asset_domain(class='form-control',  autocomplete="off") }}
-                                        </div>
-                                    </div>
-                                    <div class="col">
-                                        <div class="form-group">
-                                                <label for="asset_ip" class="placeholder">IP</label>
-                                                {{ form.asset_ip(class='form-control',  autocomplete="off") }}
-                                        </div>
-                                    </div>
-                                </div>
-                                <div class="form-group">
-                                    <a class="btn btn-light btn-sm" data-toggle="collapse" href="#collapseAddInfo" role="button" aria-expanded="false" aria-controls="collapseAddInfo">> Additional information</a>
-                                    <div class="collapse" id="collapseAddInfo">
-                                        <div class="card card-body">
-                                        <label for="asset_info" class="placeholder">Additional information</label>
-                                        {{ form.asset_info(class='form-control col-md-12 col-sm-12 sizable-textarea', autocomplete="off") }}
-                                        </div>
-                                    </div>
-                                </div>
-                                <div class="row">
-                                    <div class="form-group col-6">
-                                        <div class="form-check">
-                                            <label class="form-check-label">
-                                                {{ form.asset_compromised(class="form-check-input", type="checkbox") }}
-                                                <span class="form-check-sign"> Is Compromised
-                                                </span>
-                                            </label>
-                                        </div>
-                                    </div>
-                                    <div class="form-group col-6">
-                                        <label for="analysis_status_id" class="placeholder">Analysis Status</label>
-                                        {{ form.analysis_status_id(class="selectpicker pl--6  col-md-12") }}
-                                    </div>
-                                </div>
-                                <div class="form-group mt-3">
-                                    <label for="asset_tags">Asset tags
-                                    </label>
-                                    <input type="text" id="asset_tags"
-                                        class="form-control col-md-12" {% if asset.asset_tags %} value="{{ asset.asset_tags }}" {% endif %}/>
-                                </div>
-                                <div class="form-group" data-select2-id="7">
-                                    <label>Linked IOC</label>
-                                    <div class="select2-input ml-12" data-select2-id="6">
-                                        <select id="ioc_links" name="ioc_links" class="form-control select2-hidden-accessible ml-12" multiple="" data-select2-id="ioc_links" tabindex="-1" aria-hidden="true" style="width: 100%">
-
-                                        </select>
-                                    </div>
-                                </div>
-
-                            </div>
-                        </form>
-                    </div>
-
-                </div>
-               {% include 'modals/modal_attributes_tabs.html' %}
-          </div>
-        {% if asset.asset_id %}
-            <button type="button" class="btn btn-outline-danger ml-4 mt-5"
-            onclick="delete_asset({{ asset.asset_id }});">Delete</button>
-        {% endif %}
-        <button type="button" class="btn btn-outline-success ml-4 mt-5 float-right"  id="submit_new_asset">Save</button>
-    </div>
-</div>
-    <script>
-    $('form#form_new_case').validate();
-    $('#asset_tags').amsifySuggestags({
-        printValues: false,
-        suggestions: [ {% for tag in tags %} '{{ tag }}', {% endfor %} ]
-    });
-    $('#asset_type_id').selectpicker({
-        liveSearch: true,
-        title: "None",
-        style: "btn-outline-white",
-
-    });
-    $('#analysis_status_id').selectpicker({
-        liveSearch: true,
-        title: "None",
-        style: "btn-outline-white"
-    });
-    $('#analysis_status_id').selectpicker('val', '1');
-    </script>
-
-{% if asset.asset_id %}
-<script>
-        $('#asset_type_id').selectpicker('val', '{{ asset.asset_type_id }}');
-</script>
-{% endif %}
-
-{% if asset.analysis_status_id %}
-<script>
-        $('#analysis_status_id').selectpicker('val', '{{ asset.analysis_status_id }}');
-</script>
-{% endif %}
-
-{% if ioc %}
-    <script>
-        var data = [
-            {% for e in ioc %}
-                {
-                    id: {{ e.ioc_id }},
-                    text: {{ e.ioc_value| tojson }}
-                },
-            {% endfor %}
-        ];
-        $('#ioc_links').select2({ data: data });
-    </script>
-{% endif %}
-
-{% if ioc_prefill %}
-    <script>
-        $('#ioc_links').val([
-            {% for ioc in ioc_prefill %} {{ ioc[0] }}, {% endfor %}
-        ]);
-        $('#ioc_links').trigger('change');
-    </script>
-{% endif %}
->>>>>>> e8a80eaf
+{% endif %}