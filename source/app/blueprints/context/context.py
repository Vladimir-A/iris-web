#!/usr/bin/env python3
#
#  IRIS Source Code
#  Copyright (C) 2021 - Airbus CyberSecurity (SAS)
#  ir@cyberactionlab.net
#
#  This program is free software; you can redistribute it and/or
#  modify it under the terms of the GNU Lesser General Public
#  License as published by the Free Software Foundation; either
#  version 3 of the License, or (at your option) any later version.
#
#  This program is distributed in the hope that it will be useful,
#  but WITHOUT ANY WARRANTY; without even the implied warranty of
#  MERCHANTABILITY or FITNESS FOR A PARTICULAR PURPOSE.  See the GNU
#  Lesser General Public License for more details.
#
#  You should have received a copy of the GNU Lesser General Public License
#  along with this program; if not, write to the Free Software Foundation,
#  Inc., 51 Franklin Street, Fifth Floor, Boston, MA  02110-1301, USA.

from flask import Blueprint
<<<<<<< HEAD
from flask import request, redirect
from flask_login import current_user

# IMPORTS ------------------------------------------------
=======
from flask import redirect
from flask import request
from flask import url_for
from flask_login import current_user
from sqlalchemy import desc

>>>>>>> 743c21e4
from app import app
from app import cache
from app import db
from app.models.cases import Cases
from app.models.models import Client
<<<<<<< HEAD
from app.util import response_success, get_urlcasename, not_authenticated_redirection_url
=======
from app.models.models import ServerSettings
from app.util import api_login_required
from app.util import get_urlcasename
from app.util import response_success
>>>>>>> 743c21e4

# CONTENT ------------------------------------------------
ctx_blueprint = Blueprint(
    'context',
    __name__,
    template_folder='templates'
)


@ctx_blueprint.route('/context/set', methods=['POST'])
def set_ctx():
    """
    Set the context elements of a user i.e the current case
    :return: Page
    """
    if not current_user.is_authenticated:
        return redirect(not_authenticated_redirection_url())

    ctx = request.form.get('ctx')
    ctx_h = request.form.get('ctx_h')

    current_user.ctx_case = ctx
    current_user.ctx_human_case = ctx_h

    db.session.commit()

    update_user_case_ctx()

    return response_success(msg="Saved")


@app.context_processor
def iris_version():
    return dict(iris_version=app.config.get('IRIS_VERSION'))


@app.context_processor
@cache.cached(timeout=3600, key_prefix='iris_has_updates')
def has_updates():
    if not current_user.is_authenticated or not current_user.is_admin():
        return dict(has_updates=False)

    server_settings = ServerSettings.query.with_entities(ServerSettings.has_updates_available).first()

    return dict(has_updates=server_settings[0])


@app.context_processor
def case_name():
    return dict(case_name=get_urlcasename())


@ctx_blueprint.route('/context/get-cases', methods=['GET'])
@api_login_required
def cases_context(caseid):
    # Get all investigations not closed
    res = Cases.query.with_entities(
        Cases.name,
        Client.name.label('customer_name'),
        Cases.case_id,
<<<<<<< HEAD
        Cases.close_date) \
        .join(Cases.client) \
        .filter(Cases.close_date == None) \
        .order_by(Cases.name) \
=======
        Cases.close_date)\
        .join(Cases.client)\
        .filter(Cases.close_date == None)\
        .order_by(desc(Cases.case_id))\
>>>>>>> 743c21e4
        .all()

    datao = [row._asdict() for row in res]

    res = Cases.query.with_entities(
        Cases.name,
        Client.name.label('customer_name'),
        Cases.case_id,
<<<<<<< HEAD
        Cases.close_date) \
        .join(Cases.client) \
        .filter(Cases.close_date != None) \
        .order_by(Cases.name) \
=======
        Cases.close_date)\
        .join(Cases.client)\
        .filter(Cases.close_date != None)\
        .order_by(desc(Cases.case_id))\
>>>>>>> 743c21e4
        .all()

    datac = [row._asdict() for row in res]

<<<<<<< HEAD
    return dict(cases_context_selector=datao, cases_close_context_selector=datac)
=======
    return response_success(data=dict(cases_context_selector=datao, cases_close_context_selector=datac))
>>>>>>> 743c21e4


def update_user_case_ctx():
    """
    Retrieve a list of cases for the case selector
    :return:
    """
    # Get all investigations not closed
    res = Cases.query.with_entities(
        Cases.name,
        Client.name,
        Cases.case_id,
        Cases.close_date) \
        .join(Cases.client) \
        .order_by(Cases.open_date) \
        .all()

    data = [row for row in res]

    if current_user and current_user.ctx_case:
        # If the current user have a current case,
        # Look for it in the fresh list. If not
        # exists then remove from the user context
        is_found = False
        for row in data:
            if row[2] == current_user.ctx_case:
                is_found = True
                break

        if not is_found:
            # The case do not exists,
            # Removes it from the context
            current_user.ctx_case = None
            current_user.ctx_human_case = "Not set"
            db.session.commit()
            # current_user.save()

    app.jinja_env.globals.update({
        'cases_context_selector': data
    })

    return data<|MERGE_RESOLUTION|>--- conflicted
+++ resolved
@@ -19,32 +19,22 @@
 #  Inc., 51 Franklin Street, Fifth Floor, Boston, MA  02110-1301, USA.
 
 from flask import Blueprint
-<<<<<<< HEAD
-from flask import request, redirect
-from flask_login import current_user
-
 # IMPORTS ------------------------------------------------
-=======
 from flask import redirect
 from flask import request
-from flask import url_for
 from flask_login import current_user
 from sqlalchemy import desc
 
->>>>>>> 743c21e4
 from app import app
 from app import cache
 from app import db
 from app.models.cases import Cases
 from app.models.models import Client
-<<<<<<< HEAD
-from app.util import response_success, get_urlcasename, not_authenticated_redirection_url
-=======
 from app.models.models import ServerSettings
 from app.util import api_login_required
 from app.util import get_urlcasename
+from app.util import not_authenticated_redirection_url
 from app.util import response_success
->>>>>>> 743c21e4
 
 # CONTENT ------------------------------------------------
 ctx_blueprint = Blueprint(
@@ -105,17 +95,10 @@
         Cases.name,
         Client.name.label('customer_name'),
         Cases.case_id,
-<<<<<<< HEAD
-        Cases.close_date) \
-        .join(Cases.client) \
-        .filter(Cases.close_date == None) \
-        .order_by(Cases.name) \
-=======
         Cases.close_date)\
         .join(Cases.client)\
         .filter(Cases.close_date == None)\
         .order_by(desc(Cases.case_id))\
->>>>>>> 743c21e4
         .all()
 
     datao = [row._asdict() for row in res]
@@ -124,26 +107,15 @@
         Cases.name,
         Client.name.label('customer_name'),
         Cases.case_id,
-<<<<<<< HEAD
-        Cases.close_date) \
-        .join(Cases.client) \
-        .filter(Cases.close_date != None) \
-        .order_by(Cases.name) \
-=======
         Cases.close_date)\
         .join(Cases.client)\
         .filter(Cases.close_date != None)\
         .order_by(desc(Cases.case_id))\
->>>>>>> 743c21e4
         .all()
 
     datac = [row._asdict() for row in res]
 
-<<<<<<< HEAD
-    return dict(cases_context_selector=datao, cases_close_context_selector=datac)
-=======
     return response_success(data=dict(cases_context_selector=datao, cases_close_context_selector=datac))
->>>>>>> 743c21e4
 
 
 def update_user_case_ctx():
