{% set attributes = data.custom_attributes %}
<div class="modal-header">
    <div class="col md-12">
        <div class="row">
            <div class="col align-self-center">
                <h4 class="modal-title mr-4">{{ data.case_name|unquote }}
                    {% if data.modification_history %}
                        <i class="fa-solid fa-clock-rotate-left ml-3 mt-2" data-toggle="popover" data-html="true" id="pop_history" style="cursor: pointer;"
                                title="Modifications history"
                                data-content="<small>{% for mod in data.modification_history %}<code>{{ mod|format_datetime('%Y-%m-%d %H:%M') }}</code> -  {{ data.modification_history[mod].action }} by {{ data.modification_history[mod].user }}<br/>{% endfor %}</small>">
                        </i>
                    {% endif %}
                </h4>
            </div>

            <div class="row text-center">
                    <ul class="nav nav-pills nav-default mr-4" id="pills-tab-custom-attr" role="tablist">
                    <li class="nav-item">
                        <a class="nav-link active show" id="pills-home-tab-nobd" data-toggle="pill" href="#details" role="tab" aria-controls="pills-home-nobd" aria-selected="false">Info</a>
                    </li>
                    <li class="nav-item submenu">
                        <a class="nav-link"  data-toggle="pill" href="#case-info-access" role="tab" aria-controls="case-info-access" aria-selected="false">Access</a>
                    </li>
                    {% if attributes and attributes|length > 0 %}
                        {% for ca in attributes %}
                            <li class="nav-item submenu">
                                <a class="nav-link"  data-toggle="pill" href="#{{page_uid}}{{ loop.index }}_{{  ca.lower() | replace(' ', '_' ) }}" role="tab" aria-controls="{{page_uid}}{{ loop.index }}_{{  ca.lower() | replace(' ', '_' ) }}" aria-selected="false">{{ca}}</a>
                            </li>
                        {% endfor %}
                    {% endif %}
                </ul>
            </div>
            <div class="col ">
                <div class="row float-right">
                    <button type="button" class="float-right btn bg-transparent" data-dismiss="modal" aria-label="Close"><span
                        aria-hidden="true"><i class="fa fa-times"></i></span></button>
                </div>
            </div>
        </div>
    </div>
</div>
<div class="modal-body">
    <div class="container col-md-12">
        <div role="tabpanel">
          <div class="tab-content">
              <div class="tab-pane active" id="details">
                <div id="case_gen_info_content">
                    <h4>General info <button class="ml-2 btn btn-sm float-right btn-light" id="caseInfoEditCaseInfoBtn">Edit</button></h4>
                    <div class="row">
                        <div class="col-6 col-xs-12 col-md-6">
                            <div class="form-group">
                                <label>Case name :</label>
                                <span type="text" class="">{{ data.case_name|unquote }}</span>
                            </div>
                            <div class="form-group mt--3">
                                <label>Case description :</label>
                                <span type="text" class="">{{ data.case_description[0:50] }}</span>
                            </div>
                            <div class="form-group mt--3">
                                <label>Customer :</label>
                                <span type="text" class="text-faded">{{ data.customer_name }}</span>
                            </div>
                            <div class="form-group mt--3">
                                <label>Case tags :</label>
                                <span type="text" class="text-faded">{% if data.case_tags %} {% for tag in data.case_tags.split(',') %}
                                    <span class="badge badge-pill badge-light ml-1"><i class="fa fa-tag mr-1"></i>{{ tag }}</span> {% endfor %}{% endif %}</span>
                            </div>
                            <div class="form-group mt--3">
                                <label>SOC ID :</label>
                                <span type="text" class="text-faded">{{ data.case_soc_id }}</span>
                            </div>
                            <div class="form-group mt--3">
                                <label>Case ID :</label>
                                <span type="text" class="text-faded">{{ data.case_id }}</span>
                            </div>
                            <div class="form-group mt--3">
                                <label>Case UUID :</label>
                                <span type="text" class="text-faded">{{ data.case_uuid }}</span>
                            </div>
                        </div>
                        <div class="col-6 col-xs-12 col-md-6">
                            <div class="form-group mt--3">
                                <label>Classification :</label>
                                {% if data.classification %}
                                    <span type="text" class="text-faded">{{ data.classification }}</span>
                                    {% else %}
                                    <span type="text" class="text-faded">Unknown</span>
                                {% endif %}
                            </div>
                            <div class="form-group mt--3">
                                <label>State :</label>
                                <span type="text" class="text-faded">{{ data.state_name }}</span>
                            </div>
                            <div class="form-group mt--3">
                                <label>Open date :</label>
                                <span type="text" class="">{{ data.open_date }}</span>
                            </div>
                            <div class="form-group mt--3">
                                <label>Opening user :</label>
                                <span type="text" class="">{{ data.open_by_user }}</span>
                            </div>
                            <div class="form-group mt--3">
                                <label>Owner :</label>
                                <span type="text" class="">{{ data.owner }}</span>
                            </div>
                            {% if data.close_date %}
                                <div class="form-group mt--3">
                                    <label>Close date :</label>
                                    <span type="text" class="">{{ data.close_date }}</span>
                                </div>
                            {% endif %}
                            {% if protagonists %}
                                {% for protagonist in protagonists %}
                                    <div class="form-group mt--3">
                                        <label>{{ protagonist.role }}: </label>
                                        <span type="text" class="">{{ protagonist.name }} ({{protagonist.contact}})</span>
                                    </div>
                                {% endfor %}
                            {% endif %}
                        </div>
                    </div>
                </div>
                <div id="case_gen_info_edit" style="display:none;">
                    <form method="post" action='' id="form_update_case" autocomplete="off">
                        <h4 class=" pb-3">Edit case information</h4>
                            <div class="col-12">
                            {{ form.hidden_tag() }}
                            <div class="mt-4">
                                <div class="row">
                                    <div class="col-xs-12 col-6">
                                        <div class="input-group mb-4">
                                            <div class="input-group-prepend">
                                                <span class="input-group-text">Case name  <i class="ml-2">{{"#{} - ".format(data.case_id)}}</i></span>
                                            </div>
                                             <input type="text" class="form-control" name="case_name" value="{{ data.case_name.replace('#{} - '.format(data.case_id), '')}}">
                                        </div>
                                    </div>
                                    <div class="col-xs-12 col-6">
                                        <div class="input-group mb-4">
                                            <div class="input-group-prepend">
                                                <span class="input-group-text">SOC ticket ID</span>
                                            </div>
                                            <input type="text" class="form-control" name="case_soc_id" value="{{ data.case_soc_id }}">
                                        </div>
                                    </div>
                                </div>
                                <div class="row">
                                    <div class="col-xs-12 col-6">
                                        <div class="input-group mb-4">
                                            <div class="input-group-prepend fix-label-item">
                                                <span class="input-group-text">Classification</span>
                                            </div>
                                            <select class="selectpicker form-control"
                                                  id="case_quick_classification" name="classification_id">
                                                {% for clc in case_classifications %}
                                                    <option value="{{ clc.id }}" {% if data.classification_id == clc.id %}selected{% endif %} class="badge-text">{{ clc.name_expanded }}</option>
                                                {% endfor %}
                                          </select>
                                        </div>
                                    </div>
                                    <div class="col-xs-12 col-6">
                                        <div class="input-group mb-4">
                                            <div class="input-group-prepend fix-label-item">
                                                <span class="input-group-text">Owner</span>
                                            </div>
                                            <select class="selectpicker form-control"
                                                  id="case_quick_owner" name="owner_id" data-owner-id="{{ data.owner_id }}">
                                           </select>
                                        </div>
                                    </div>
                                </div>
                                 <div class="row">
                                     <div class="col-xs-12 col-6">
                                        <div class="input-group mb-4">
                                            <div class="input-group-prepend fix-label-item">
                                                <span class="input-group-text">State</span>
                                            </div>
                                            <select class="selectpicker form-control"
                                                  id="case_state" name="state_id">
                                                {% for clc in case_states %}
                                                    <option value="{{ clc.state_id }}" {% if data.state_id == clc.state_id %}selected{% endif %} class="badge-text">{{ clc.state_name }}</option>
                                                {% endfor %}
                                          </select>
                                        </div>
                                    </div>
                                    <div class="col-xs-12 col-6">
                                        <div class="input-group mb-4">
                                            <div class="input-group-prepend fix-label-item">
                                                <span class="input-group-text">Outcome</span>
                                            </div>
                                            <select class="form-control selectpicker"
                                                  id="case_quick_status" name="status_id">
                                              <option value="0" {% if data.status_id == 0 %}selected{% endif %} class="badge-text">Unknown</option>
                                              <option value="1" {% if data.status_id == 1 %}selected{% endif %} class="badge-text">False Positive</option>
                                              <option value="2" {% if data.status_id == 2 %}selected{% endif %} class="badge-text">True Positive</option>
                                              <option value="3" {% if data.status_id == 3 %}selected{% endif %} class="badge-text">Not applicable</option>
                                          </select>
                                        </div>
                                    </div>
                                 </div>
                                 <div class="row">
                                    <div class="col-xs-12 col-6">
                                        <div class="input-group mb-2">
                                            <div class="input-group-prepend fix-label-item">
                                                <span class="input-group-text">Customer</span>
                                            </div>
                                            <select class="selectpicker form-control"
                                                  id="case_quick_customer" name="case_customer">
                                                {% for cst in customers %}
                                                    <option value="{{ cst.customer_id }}" {% if data.customer_id == cst.customer_id %}selected{% endif %} class="badge-text">{{ cst.customer_name }}</option>
                                                {% endfor %}
                                            </select>
                                        </div>
                                    </div>
                                </div>
                                <div class="form-group px-0">
                                    <label for="asset_tags">Case tags
                                    </label>
                                    <input type="text" id="case_tags"
                                        class="form-control col-md-12" {% if data.case_tags %} value="{{ data.case_tags }}" {% endif %}/>
                                </div>
                                <div class="form-group px-4 py-4 mt-3" id="protagonists_form_group">
                                    {% if protagonists %}
                                    <label>Protagonists
                                    </label>
                                    {% for iprota in protagonists %}
                                        <div class="input-group mb-2 mt-2" id="protagonist_{{loop.index}}">
                                            <div class="col-6">
                                                    <h6># {{loop.index}}</h6>
                                                    <div class="input-group mb-3">
                                                        <div class="input-group-prepend">
                                                            <span class="input-group-text" id="ingrole_{{loop.index}}">Role</span>
                                                        </div>
                                                        <input type="text" aria-describedby="ingrole_{{loop.index}}" list="roles-list"  class="form-control" name="protagonist_role_{{loop.index}}" value="{{ iprota.role }}" placeholder="Role">
                                                    </div>

                                                    <div class="input-group mb-3">
                                                        <div class="input-group-prepend">
                                                            <span class="input-group-text" id="ingname_{{loop.index}}">Name</span>
                                                        </div>
                                                        <input type="text" aria-describedby="ingname_{{loop.index}}" class="form-control" name="protagonist_name_{{loop.index}}" placeholder="Name" list="username-list" value="{{ iprota.name }}">
                                                    </div>

                                                    <div class="input-group mb-3">
                                                        <div class="input-group-prepend">
                                                            <span class="input-group-text" id="ingp_{{loop.index}}">Contact</span>
                                                        </div>
                                                        <input type="text" aria-describedby="ingp_{{loop.index}}" class="form-control" name="protagonist_contact_{{loop.index}}" value="{{ iprota.contact }}" placeholder="Contact" list="emails-list">
                                                    </div>
                                                    <button type="button" class="btn btn-sm  btn-outline-dark mr-2 mt-1" onclick="remove_protagonist('{{loop.index}}');">
                                                        Remove
                                                    </button>
                                                    <hr/>
                                            </div>
                                        </div>
                                    {% endfor %}
                                    {% endif %}
                                    <div id="protagonist_list_edit">
                                    </div>
                                    <button type="button" class="btn btn-sm btn-outline-dark mt-2 mr-2" id="caseInfoAddProtagonistBtn">Add protagonist</button>
                                </div>
                            </div>
                        </form>
                    </div>
                </div>
              </div>
              <div class="tab-pane" id="case-info-access">
                    <div class="row">
                        <div class="col">
                            <div class="card-title">Case access</div>
                        </div>
                        <div class="col">
                            <button class="btn btn-dark btn-sm ml-3 float-right" onclick="access_case_info_reload('{{ data.case_id }}');">Refresh</button>
                            <button class="btn btn-dark btn-sm ml-2 float-right" onclick="view_case_access_via_group('{{ data.case_id }}');">Set access via group</button>
                        </div>
                    </div>
                      <div class="row mt-4">
                          <div class="col">
                              <table class="table display table-striped table-hover responsive" width="100%" cellspacing="0" id="case_access_users_list_table" >
                                <thead>
                                  <tr>
                                      <th>User ID</th>
                                      <th>User Name</th>
                                      <th>User Login</th>
                                      <th>User Access</th>
                                  </tr>
                                </thead>
                                <tfoot>
                                  <tr>
                                      <th>User ID</th>
                                      <th>User Name</th>
                                      <th>User Login</th>
                                      <th>User Access</th>
                                  </tr>
                                </tfoot>
                              </table>
                          </div>
                  </div>
              </div>
              {% include 'modals/modal_attributes_tabs.html' %}
            </div>
        </div>
    </div>
</div>
<div id="protagonist_list_edit_template" style="display:none;">
    <div class="input-group mb-2 mt-2" id="protagonist___PROTAGONIST_ID__">
        <div class="col-6">
                <h5>Protagonist</h5>
                <div class="input-group mb-3">
                    <div class="input-group-prepend">
                        <span class="input-group-text" id="ingrole___PROTAGONIST_ID__">Role</span>
                    </div>
                    <input type="text" aria-describedby="ingrole___PROTAGONIST_ID__" list="roles-list"  class="form-control" name="protagonist_role___PROTAGONIST_ID__" value="" placeholder="Role">
                </div>

                <div class="input-group mb-3">
                    <div class="input-group-prepend">
                        <span class="input-group-text" id="ingname___PROTAGONIST_ID__">Name</span>
                    </div>
                    <input type="text" aria-describedby="ingname___PROTAGONIST_ID__" class="form-control" name="protagonist_name___PROTAGONIST_ID__" placeholder="Name" list="username-list" value="">
                </div>

                <div class="input-group mb-3">
                    <div class="input-group-prepend">
                        <span class="input-group-text" id="ingp___PROTAGONIST_ID__">Contact</span>
                    </div>
                    <input type="text" aria-describedby="ingp___PROTAGONIST_ID__" class="form-control" name="protagonist_contact___PROTAGONIST_ID__" value="" list="emails-list" placeholder="Contact">
                </div>
                <button type="button" class="btn btn-sm  btn-outline-dark mr-2 mt-1" id="caseInfoDeleteProtagonistBtn" data-protagonist-id="__PROTAGONIST_ID__">
                    Remove
                </button>
                <hr/>
        </div>
    </div>

</div>
<datalist id="roles-list">
    <option value="Analyst">
    <option value="Lead">
    <option value="Communication">
    <option value="Customer contact">
</datalist>

<datalist id="username-list">
</datalist>
<datalist id="emails-list">
</datalist>

<div class="modal-footer">
    <button type="button" class="btn btn-outline-danger mr-auto" id="caseInfoEditRemoveCaseBtn"
            id="delete_case_info">Delete case</button>

    {% if not data.close_date %}
        <button type="button" class="btn btn-outline-warning"
        id="caseInfoEditCloseCaseBtn">Close case</button>
    {% else %}
        <button type="button" class="btn btn-success"
        id="caseInfoEditReopenCaseBtn">Reopen case</button>
    {% endif %}
<<<<<<< HEAD
    <button type="button" class="btn btn-outline-dark mr-2" style="display:none;" id="caseInfoEditCancelBtn">Cancel</button>
    <button type="button" class="btn btn-outline-success mr-2" style="display:none;" id="caseInfoEditSaveBtn">Save</button>
</div>
=======
    <button type="button" class="btn btn-outline-dark mr-2" style="display:none;" id="cancel_case_info"  onclick="cancel_case_edit();">Cancel</button>
    <button type="button" class="btn btn-outline-success mr-2" style="display:none;" id="save_case_info" onclick="save_case_edit({{ data.case_id }});">Save</button>
</div>

<script>
    $('[data-toggle="popover"]').popover();
    $('#case_quick_classification').selectpicker({
        liveSearch: true,
        title: "Classification",
        style: "btn-outline-white"
    });
    $('#case_quick_owner').selectpicker({
        liveSearch: true,
        title: "Owner",
        style: "btn-outline-white"
    });
    $('#case_state').selectpicker({
        liveSearch: true,
        title: "Case state",
        style: "btn-outline-white"
    });
    $('#case_quick_status').selectpicker({
        liveSearch: true,
        title: "Outcome",
        style: "btn-outline-white"
    });
    $('#case_quick_customer').selectpicker({
        liveSearch: true,
        title: "Customer",
        style: "btn-outline-white"
    });

    access_case_info_reload('{{ data.case_id }}', '{{ data.owner_id }}');
</script>
>>>>>>> f435add9
<|MERGE_RESOLUTION|>--- conflicted
+++ resolved
@@ -357,43 +357,6 @@
         <button type="button" class="btn btn-success"
         id="caseInfoEditReopenCaseBtn">Reopen case</button>
     {% endif %}
-<<<<<<< HEAD
     <button type="button" class="btn btn-outline-dark mr-2" style="display:none;" id="caseInfoEditCancelBtn">Cancel</button>
     <button type="button" class="btn btn-outline-success mr-2" style="display:none;" id="caseInfoEditSaveBtn">Save</button>
-</div>
-=======
-    <button type="button" class="btn btn-outline-dark mr-2" style="display:none;" id="cancel_case_info"  onclick="cancel_case_edit();">Cancel</button>
-    <button type="button" class="btn btn-outline-success mr-2" style="display:none;" id="save_case_info" onclick="save_case_edit({{ data.case_id }});">Save</button>
-</div>
-
-<script>
-    $('[data-toggle="popover"]').popover();
-    $('#case_quick_classification').selectpicker({
-        liveSearch: true,
-        title: "Classification",
-        style: "btn-outline-white"
-    });
-    $('#case_quick_owner').selectpicker({
-        liveSearch: true,
-        title: "Owner",
-        style: "btn-outline-white"
-    });
-    $('#case_state').selectpicker({
-        liveSearch: true,
-        title: "Case state",
-        style: "btn-outline-white"
-    });
-    $('#case_quick_status').selectpicker({
-        liveSearch: true,
-        title: "Outcome",
-        style: "btn-outline-white"
-    });
-    $('#case_quick_customer').selectpicker({
-        liveSearch: true,
-        title: "Customer",
-        style: "btn-outline-white"
-    });
-
-    access_case_info_reload('{{ data.case_id }}', '{{ data.owner_id }}');
-</script>
->>>>>>> f435add9
+</div>