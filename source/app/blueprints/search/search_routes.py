--- conflicted
+++ resolved
@@ -24,16 +24,6 @@
 
 from app.forms import SearchForm
 from app.models.authorization import Permissions
-<<<<<<< HEAD
-from app.models.cases import Cases
-from app.models.models import Client
-from app.models.models import Ioc
-from app.models.models import IocType
-from app.models.models import Notes
-from app.models.models import Tlp
-from app.util import ac_api_requires
-=======
->>>>>>> 6c496ed8
 from app.util import ac_requires
 
 search_blueprint = Blueprint('search',
@@ -41,102 +31,6 @@
                              template_folder='templates')
 
 
-<<<<<<< HEAD
-@search_blueprint.route('/search', methods=['POST'])
-@ac_api_requires(Permissions.search_across_cases)
-def search_file_post():
-
-    jsdata = request.get_json()
-    search_value = jsdata.get('search_value')
-    search_type = jsdata.get('search_type')
-    files = []
-    search_condition = and_()
-
-    track_activity("started a global search for {} on {}".format(search_value, search_type))
-
-    # if not ac_flag_match_mask(session['permissions'],  Permissions.search_across_all_cases.value):
-    #     user_search_limitations = ac_get_fast_user_cases_access(current_user.id)
-    #     if user_search_limitations:
-    #         search_condition = and_(Cases.case_id.in_(user_search_limitations))
-    #
-    #     else:
-    #         return response_success("Results fetched", [])
-
-    if search_type == "ioc":
-        res = Ioc.query.with_entities(
-                            Ioc.ioc_value.label('ioc_name'),
-                            Ioc.ioc_description.label('ioc_description'),
-                            Ioc.ioc_misp,
-                            IocType.type_name,
-                            Tlp.tlp_name,
-                            Tlp.tlp_bscolor,
-                            Cases.name.label('case_name'),
-                            Cases.case_id,
-                            Client.name.label('customer_name')
-                    ).filter(
-                        and_(
-                            Ioc.ioc_value.like(search_value),
-                            Ioc.case_id == Cases.case_id,
-                            Client.client_id == Cases.client_id,
-                            Ioc.ioc_tlp_id == Tlp.tlp_id,
-                            search_condition
-                        )
-                    ).join(Ioc.ioc_type).all()
-
-        files = [row._asdict() for row in res]
-
-    if search_type == "notes":
-
-        ns = []
-        if search_value:
-            search_value = "%{}%".format(search_value)
-            ns = Notes.query.filter(
-                Notes.note_content.like(search_value),
-                Cases.client_id == Client.client_id,
-                search_condition
-            ).with_entities(
-                Notes.note_id,
-                Notes.note_title,
-                Cases.name.label('case_name'),
-                Client.name.label('client_name'),
-                Cases.case_id
-            ).join(
-                Notes.case
-            ).order_by(
-                Client.name
-            ).all()
-
-            ns = [row._asdict() for row in ns]
-
-        files = ns
-
-    if search_type == "comments":
-        search_value = "%{}%".format(search_value)
-        comments = Comments.query.filter(
-            Comments.comment_text.like(search_value),
-            Cases.client_id == Client.client_id,
-            search_condition
-        ).with_entities(
-            Comments.comment_id,
-            Comments.comment_text,
-            Cases.name.label('case_name'),
-            Client.name.label('customer_name'),
-            Cases.case_id
-        ).join(
-            Comments.case
-        ).join(
-            Cases.client
-        ).order_by(
-            Client.name
-        ).all()
-
-        files = [row._asdict() for row in comments]
-
-    return response_success("Results fetched", files)
-
-
-=======
->>>>>>> 6c496ed8
 @search_blueprint.route('/search', methods=['GET'])
 @ac_requires(Permissions.search_across_cases)
 def search_file_get(caseid, url_redir):
