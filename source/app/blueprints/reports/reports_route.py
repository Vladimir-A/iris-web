#!/usr/bin/env python3
#
#  IRIS Source Code
#  Copyright (C) 2021 - Airbus CyberSecurity (SAS)
#  ir@cyberactionlab.net
#
#  This program is free software; you can redistribute it and/or
#  modify it under the terms of the GNU Lesser General Public
#  License as published by the Free Software Foundation; either
#  version 3 of the License, or (at your option) any later version.
#
#  This program is distributed in the hope that it will be useful,
#  but WITHOUT ANY WARRANTY; without even the implied warranty of
#  MERCHANTABILITY or FITNESS FOR A PARTICULAR PURPOSE.  See the GNU
#  Lesser General Public License for more details.
#
#  You should have received a copy of the GNU Lesser General Public License
#  along with this program; if not, write to the Free Software Foundation,
#  Inc., 51 Franklin Street, Fifth Floor, Boston, MA  02110-1301, USA.

# IMPORTS ------------------------------------------------

# VARS ---------------------------------------------------

# CONTENT ------------------------------------------------
import tempfile
from flask import Blueprint
from flask import redirect
from flask import send_file
from flask import url_for

from app.iris_engine.module_handler.module_handler import call_modules_hook
from app.iris_engine.reporter.reporter import IrisMakeDocReport
from app.iris_engine.utils.tracker import track_activity
from app.models import CaseTemplateReport
<<<<<<< HEAD
from app.util import response_success, PgEncoder, FileRemover, response_error, api_login_required, not_authenticated_redirection_url
=======
from app.util import FileRemover
from app.util import api_login_required
from app.util import response_error
>>>>>>> 743c21e4

reports_blueprint = Blueprint('reports',
                              __name__,
                              template_folder='templates')

file_remover = FileRemover()


@reports_blueprint.route('/report/generate/activities/<report_id>', methods=['GET'])
@api_login_required
def download_case_activity(report_id, caseid):

    call_modules_hook('on_preload_activities_report_create', data=report_id, caseid=caseid)
    if report_id:
        report = CaseTemplateReport.query.filter(CaseTemplateReport.id == report_id).first()
        if report:
            tmp_dir = tempfile.mkdtemp()

            mreport = IrisMakeDocReport(tmp_dir, report_id, caseid)
            fpath = mreport.generate_doc_report(type="Activities")

            if fpath is None:
                track_activity("failed to generate a report")
                return response_error("Report error", "Failed to generate a report.")

            call_modules_hook('on_postload_activities_report_create', data=report_id, caseid=caseid)
            resp = send_file(fpath, as_attachment=True)
            file_remover.cleanup_once_done(resp, tmp_dir)

            track_activity("generated a report")

            return resp

    return redirect(url_for('index.index'))


@reports_blueprint.route("/report/generate/case/<report_id>")
@api_login_required
def _gen_report(report_id, caseid):
<<<<<<< HEAD
    if not current_user.is_authenticated:
        return redirect(not_authenticated_redirection_url())
=======
>>>>>>> 743c21e4

    call_modules_hook('on_preload_report_create', data=report_id, caseid=caseid)
    if report_id:
        report = CaseTemplateReport.query.filter(CaseTemplateReport.id == report_id).first()
        if report:
            tmp_dir = tempfile.mkdtemp()

            mreport = IrisMakeDocReport(tmp_dir, report_id, caseid)
            fpath = mreport.generate_doc_report(type="Investigation")

            if fpath is None:
                track_activity("failed to generate a report")
                return response_error("Report error", "Failed to generate a report.")

            call_modules_hook('on_postload_report_create', data=fpath, caseid=caseid)

            resp = send_file(fpath, as_attachment=True)
            file_remover.cleanup_once_done(resp, tmp_dir)

            track_activity("generated a report")

            return resp

    return redirect(url_for('index.index'))
<|MERGE_RESOLUTION|>--- conflicted
+++ resolved
@@ -28,18 +28,17 @@
 from flask import redirect
 from flask import send_file
 from flask import url_for
+from flask_login import current_user
 
 from app.iris_engine.module_handler.module_handler import call_modules_hook
 from app.iris_engine.reporter.reporter import IrisMakeDocReport
 from app.iris_engine.utils.tracker import track_activity
 from app.models import CaseTemplateReport
-<<<<<<< HEAD
-from app.util import response_success, PgEncoder, FileRemover, response_error, api_login_required, not_authenticated_redirection_url
-=======
+
 from app.util import FileRemover
 from app.util import api_login_required
+from app.util import not_authenticated_redirection_url
 from app.util import response_error
->>>>>>> 743c21e4
 
 reports_blueprint = Blueprint('reports',
                               __name__,
@@ -79,11 +78,8 @@
 @reports_blueprint.route("/report/generate/case/<report_id>")
 @api_login_required
 def _gen_report(report_id, caseid):
-<<<<<<< HEAD
     if not current_user.is_authenticated:
         return redirect(not_authenticated_redirection_url())
-=======
->>>>>>> 743c21e4
 
     call_modules_hook('on_preload_report_create', data=report_id, caseid=caseid)
     if report_id:
