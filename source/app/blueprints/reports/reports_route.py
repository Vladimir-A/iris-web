#!/usr/bin/env python3
#
#  IRIS Source Code
#  Copyright (C) 2021 - Airbus CyberSecurity (SAS)
#  ir@cyberactionlab.net
#
#  This program is free software; you can redistribute it and/or
#  modify it under the terms of the GNU Lesser General Public
#  License as published by the Free Software Foundation; either
#  version 3 of the License, or (at your option) any later version.
#
#  This program is distributed in the hope that it will be useful,
#  but WITHOUT ANY WARRANTY; without even the implied warranty of
#  MERCHANTABILITY or FITNESS FOR A PARTICULAR PURPOSE.  See the GNU
#  Lesser General Public License for more details.
#
#  You should have received a copy of the GNU Lesser General Public License
#  along with this program; if not, write to the Free Software Foundation,
#  Inc., 51 Franklin Street, Fifth Floor, Boston, MA  02110-1301, USA.

# IMPORTS ------------------------------------------------

# VARS ---------------------------------------------------

# CONTENT ------------------------------------------------
import tempfile
from flask import Blueprint
from flask import redirect
from flask import request
from flask import send_file
from flask import url_for
from flask_login import current_user

import os

from app.iris_engine.module_handler.module_handler import call_modules_hook
from app.iris_engine.reporter.reporter import IrisMakeDocReport, IrisMakeMdReport
from app.iris_engine.utils.tracker import track_activity
from app.models import CaseTemplateReport

from app.util import FileRemover
from app.util import api_login_required
from app.util import not_authenticated_redirection_url
from app.util import response_error


reports_blueprint = Blueprint('reports',
                              __name__,
                              template_folder='templates')

file_remover = FileRemover()


@reports_blueprint.route('/case/report/generate-activities/<report_id>', methods=['GET'])
@api_login_required
def download_case_activity(report_id, caseid):

    call_modules_hook('on_preload_activities_report_create', data=report_id, caseid=caseid)
    if report_id:
        report = CaseTemplateReport.query.filter(CaseTemplateReport.id == report_id).first()
        if report:
            tmp_dir = tempfile.mkdtemp()

            safe_mode = False

            if request.args.get('safe-mode') == 'true':
                safe_mode = True

<<<<<<< HEAD
            mreport = IrisMakeDocReport(tmp_dir, report_id, caseid, safe_mode=safe_mode)
            fpath, logs = mreport.generate_doc_report(type="Activities")

=======
            # Get file extension
            _, report_format = os.path.splitext(report.internal_reference)
            
            # Depending on the template format, the generation process is different
            if (report_format == ".docx"):
                mreport = IrisMakeDocReport(tmp_dir, report_id, caseid, safe_mode)
                fpath = mreport.generate_doc_report(type="Activities")
            elif (report_format == ".md" or report_format == ".html") :
                mreport = IrisMakeMdReport(tmp_dir, report_id, caseid, safe_mode)
                fpath = mreport.generate_md_report(doc_type="Activities")
            else:
                return response_error("Report error", "Unknown report format.")
>>>>>>> 2a015923
            if fpath is None:
                track_activity("failed to generate a report")
                return response_error(logs, "Failed to generate the report")

            call_modules_hook('on_postload_activities_report_create', data=report_id, caseid=caseid)
            resp = send_file(fpath, as_attachment=True)
            file_remover.cleanup_once_done(resp, tmp_dir)

            track_activity("generated a report")

            return resp

    return redirect(url_for('index.index'))


@reports_blueprint.route("/case/report/generate-investigation/<report_id>", methods=['GET'])
@api_login_required
def _gen_report(report_id, caseid):
    if not current_user.is_authenticated:
        return redirect(not_authenticated_redirection_url())

    safe_mode = False

    call_modules_hook('on_preload_report_create', data=report_id, caseid=caseid)
    if report_id:
        report = CaseTemplateReport.query.filter(CaseTemplateReport.id == report_id).first()
        if report:
            tmp_dir = tempfile.mkdtemp()

            if request.args.get('safe-mode') == 'true':
                safe_mode = True

<<<<<<< HEAD
            mreport = IrisMakeDocReport(tmp_dir, report_id, caseid, safe_mode)
            fpath, logs = mreport.generate_doc_report(type="Investigation")

=======
            _, report_format = os.path.splitext(report.internal_reference)
            
            if (report_format == ".docx"):
                mreport = IrisMakeDocReport(tmp_dir, report_id, caseid, safe_mode)
                fpath = mreport.generate_doc_report(type="Investigation")
            elif (report_format == ".md" or report_format == ".html") :
                mreport = IrisMakeMdReport(tmp_dir, report_id, caseid, safe_mode)
                fpath = mreport.generate_md_report(doc_type="Investigation")
            else:
                mreport = IrisMakeDocReport(tmp_dir, report_id, caseid, safe_mode)
                fpath = mreport.generate_doc_report(type="Investigation")
                # return response_error("Report error", "Unknown report format.")
            
>>>>>>> 2a015923
            if fpath is None:
                track_activity("failed to generate the report")
                return response_error(logs, "Failed to generate the report")

            call_modules_hook('on_postload_report_create', data=fpath, caseid=caseid)

            resp = send_file(fpath, as_attachment=True)
            file_remover.cleanup_once_done(resp, tmp_dir)

            track_activity("generated a report")

            return resp

    return redirect(url_for('index.index'))
<|MERGE_RESOLUTION|>--- conflicted
+++ resolved
@@ -66,24 +66,21 @@
             if request.args.get('safe-mode') == 'true':
                 safe_mode = True
 
-<<<<<<< HEAD
-            mreport = IrisMakeDocReport(tmp_dir, report_id, caseid, safe_mode=safe_mode)
-            fpath, logs = mreport.generate_doc_report(type="Activities")
-
-=======
             # Get file extension
             _, report_format = os.path.splitext(report.internal_reference)
             
             # Depending on the template format, the generation process is different
-            if (report_format == ".docx"):
+            if report_format == ".docx":
                 mreport = IrisMakeDocReport(tmp_dir, report_id, caseid, safe_mode)
-                fpath = mreport.generate_doc_report(type="Activities")
-            elif (report_format == ".md" or report_format == ".html") :
+                fpath, logs = mreport.generate_doc_report(type="Activities")
+
+            elif report_format == ".md" or report_format == ".html" :
                 mreport = IrisMakeMdReport(tmp_dir, report_id, caseid, safe_mode)
-                fpath = mreport.generate_md_report(doc_type="Activities")
+                fpath, logs = mreport.generate_md_report(doc_type="Activities")
+
             else:
                 return response_error("Report error", "Unknown report format.")
->>>>>>> 2a015923
+
             if fpath is None:
                 track_activity("failed to generate a report")
                 return response_error(logs, "Failed to generate the report")
@@ -116,25 +113,21 @@
             if request.args.get('safe-mode') == 'true':
                 safe_mode = True
 
-<<<<<<< HEAD
-            mreport = IrisMakeDocReport(tmp_dir, report_id, caseid, safe_mode)
-            fpath, logs = mreport.generate_doc_report(type="Investigation")
-
-=======
             _, report_format = os.path.splitext(report.internal_reference)
             
-            if (report_format == ".docx"):
+            if report_format == ".docx":
                 mreport = IrisMakeDocReport(tmp_dir, report_id, caseid, safe_mode)
-                fpath = mreport.generate_doc_report(type="Investigation")
-            elif (report_format == ".md" or report_format == ".html") :
+                fpath, logs = mreport.generate_doc_report(type="Investigation")
+
+            elif report_format == ".md" or report_format == ".html":
                 mreport = IrisMakeMdReport(tmp_dir, report_id, caseid, safe_mode)
-                fpath = mreport.generate_md_report(doc_type="Investigation")
+                fpath, logs = mreport.generate_md_report(doc_type="Investigation")
+
             else:
                 mreport = IrisMakeDocReport(tmp_dir, report_id, caseid, safe_mode)
-                fpath = mreport.generate_doc_report(type="Investigation")
+                fpath, logs = mreport.generate_doc_report(type="Investigation")
                 # return response_error("Report error", "Unknown report format.")
             
->>>>>>> 2a015923
             if fpath is None:
                 track_activity("failed to generate the report")
                 return response_error(logs, "Failed to generate the report")
