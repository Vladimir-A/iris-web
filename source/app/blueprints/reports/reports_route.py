#!/usr/bin/env python3
#
#  IRIS Source Code
#  Copyright (C) 2021 - Airbus CyberSecurity (SAS)
#  ir@cyberactionlab.net
#
#  This program is free software; you can redistribute it and/or
#  modify it under the terms of the GNU Lesser General Public
#  License as published by the Free Software Foundation; either
#  version 3 of the License, or (at your option) any later version.
#
#  This program is distributed in the hope that it will be useful,
#  but WITHOUT ANY WARRANTY; without even the implied warranty of
#  MERCHANTABILITY or FITNESS FOR A PARTICULAR PURPOSE.  See the GNU
#  Lesser General Public License for more details.
#
#  You should have received a copy of the GNU Lesser General Public License
#  along with this program; if not, write to the Free Software Foundation,
#  Inc., 51 Franklin Street, Fifth Floor, Boston, MA  02110-1301, USA.

# IMPORTS ------------------------------------------------

# VARS ---------------------------------------------------

# CONTENT ------------------------------------------------
import tempfile
from flask import Blueprint
from flask import redirect
from flask import send_file
from flask import url_for
from flask_login import current_user

from app.iris_engine.module_handler.module_handler import call_modules_hook
from app.iris_engine.reporter.reporter import IrisMakeDocReport
from app.iris_engine.utils.tracker import track_activity
from app.models import CaseTemplateReport

from app.util import FileRemover
from app.util import api_login_required
from app.util import not_authenticated_redirection_url
from app.util import response_error

reports_blueprint = Blueprint('reports',
                              __name__,
                              template_folder='templates')

file_remover = FileRemover()


@reports_blueprint.route('/report/generate/activities/<report_id>', methods=['GET'])
@api_login_required
def download_case_activity(report_id, caseid):

    call_modules_hook('on_preload_activities_report_create', data=report_id, caseid=caseid)
    if report_id:
        report = CaseTemplateReport.query.filter(CaseTemplateReport.id == report_id).first()
        if report:
            tmp_dir = tempfile.mkdtemp()

            mreport = IrisMakeDocReport(tmp_dir, report_id, caseid)
            fpath = mreport.generate_doc_report(type="Activities")

            if fpath is None:
                track_activity("failed to generate a report")
                return response_error("Report error", "Failed to generate a report.")

            call_modules_hook('on_postload_activities_report_create', data=report_id, caseid=caseid)
            resp = send_file(fpath, as_attachment=True)
            file_remover.cleanup_once_done(resp, tmp_dir)

            track_activity("generated a report")

            return resp

    return redirect(url_for('index.index'))


@reports_blueprint.route("/report/generate/case/<report_id>")
@api_login_required
def _gen_report(report_id, caseid):
<<<<<<< HEAD
    if not current_user.is_authenticated:
        return redirect(not_authenticated_redirection_url())

=======
>>>>>>> c99f5b8c
    call_modules_hook('on_preload_report_create', data=report_id, caseid=caseid)
    if report_id:
        report = CaseTemplateReport.query.filter(CaseTemplateReport.id == report_id).first()
        if report:
            tmp_dir = tempfile.mkdtemp()

            mreport = IrisMakeDocReport(tmp_dir, report_id, caseid)
            fpath = mreport.generate_doc_report(type="Investigation")

            if fpath is None:
                track_activity("failed to generate a report")
                return response_error("Report error", "Failed to generate a report.")

            call_modules_hook('on_postload_report_create', data=fpath, caseid=caseid)

            resp = send_file(fpath, as_attachment=True)
            file_remover.cleanup_once_done(resp, tmp_dir)

            track_activity("generated a report")

            return resp

    return redirect(url_for('index.index'))
<|MERGE_RESOLUTION|>--- conflicted
+++ resolved
@@ -40,6 +40,7 @@
 from app.util import not_authenticated_redirection_url
 from app.util import response_error
 
+
 reports_blueprint = Blueprint('reports',
                               __name__,
                               template_folder='templates')
@@ -78,12 +79,9 @@
 @reports_blueprint.route("/report/generate/case/<report_id>")
 @api_login_required
 def _gen_report(report_id, caseid):
-<<<<<<< HEAD
     if not current_user.is_authenticated:
         return redirect(not_authenticated_redirection_url())
 
-=======
->>>>>>> c99f5b8c
     call_modules_hook('on_preload_report_create', data=report_id, caseid=caseid)
     if report_id:
         report = CaseTemplateReport.query.filter(CaseTemplateReport.id == report_id).first()
