/* global $ */

import { get_request_api, 
    post_request_api, 
    notify_auto_api, 
    sanitizeHTML, 
    case_param, 
    ajax_notify_error,
    post_request_data_api, 
    notify_success, 
    notify_error, 
    downloadURI, 
    split_bool, 
    get_request_data_api, 
    setOnClickEventFromMap, 
    unsetOnClickEventFromMap
} from './common';

import ace from 'ace-builds/src-noconflict/ace';
import "ace-builds/webpack-resolver"
import "ace-builds/src-noconflict/ext-language_tools";
import "ace-builds/src-noconflict/mode-json";
import "ace-builds/src-noconflict/theme-tomorrow";

import swal from 'sweetalert';

let ds_filter;



/*
 * Namespace for datastore events
 */
const dsEventNamespace = 'dsEventNamespace';

/*
 * Namespace for click events in datastore
 */
const dsClickEventNamespace = `click.${dsEventNamespace}`;

/*
 * Map of events and their corresponding functions in datastore
 */
const dsStoreEventsMap = {
    "#dsRefreshDatastore": function() {refresh_ds();},
    "#dsToggleSelectFiles": function() {toggle_select_file();},
    "#dsDeleteBulkFiles": function() {delete_bulk_ds_file();},
    "#dsMoveFiles": function() {move_ds_file();},
    ".ds-reset-file-view": function() {reset_ds_file_view(); load_datastore();},
    "#dsValidateDsFileMove": function() {validate_ds_file_move();},
    "#dsValidateDSFolderMove": function() {validate_ds_folder_move();},
    "#dsFilterDSFile": function() {filter_ds_files();},
    "#dsResetSearchFilter": function() {reset_ds_files_filter();},
    "#dsFilterHelpWindow": function() {show_ds_filter_help();},
    ".ds-add-subfolder": function() {add_ds_folder(getParentDataNode($(this), 'node-id'));},
    ".ds-add-file": function() {add_ds_file(getParentDataNode($(this), 'node-id'));},
    ".ds-move-folder": function() {move_ds_folder(getParentDataNode($(this), 'node-id'));},
    ".ds-rename-folder": function() {rename_ds_folder(getParentDataNode($(this), 'node-id'), $(this).data('folder-name'));},
    ".ds-delete-folder": function() {delete_ds_folder(getParentDataNode($(this), 'node-id'));},
    ".ds-get-link-file-btn": function() {get_link_ds_file(getParentDataNode($(this), 'file-id'));},
    ".ds-get-md-link-file-btn": function() {get_mk_link_ds_file(getParentDataNode($(this), 'file-id'), $(this).data('file-name'), $(this).data('file-icon'), $(this).data('file-has-password'));},
    ".ds-info-file-btn": function() {info_ds_file(getParentDataNode($(this), 'file-id'));},
    ".ds-edit-file-btn": function() {edit_ds_file(getParentDataNode($(this), 'file-id'));},
    ".ds-move-file-btn": function() {move_ds_file(getParentDataNode($(this), 'file-id'));},
    ".ds-delete-file-btn": function() {delete_ds_file(getParentDataNode($(this), 'file-id'));},
    ".ds-file-selector": function() {ds_file_select($(this).parent().data('file-id'));},
    ".ds-download-file-btn": function() {download_ds_file(getParentDataNode($(this), 'file-id'));}
}


/**
 * Returns the parent data node of a given node with the specified data name.
 * 
 * @param {Object} node - The node to get the parent data node of.
 * @param {string} data_name - The name of the data to retrieve from the parent node.
 * @returns {Object} The parent data node with the specified data name.
 */
function getParentDataNode(node, data_name) {
    return node.parent().parent().data(data_name);
}

/**
 * Loads the datastore and sets up various features.
 * 
 * @param {boolean} do_set_events - Whether to set up event listeners.
 */
function load_datastore(do_set_events = false) {
    // Set up the Ace editor for the datastore file search
    ds_filter = ace.edit("ds_file_search",
    {
        autoScrollEditorIntoView: true,
        minLines: 1,
        maxLines: 5
    });
    ds_filter.setTheme("ace/theme/tomorrow");
    ds_filter.session.setMode("ace/mode/json");
    ds_filter.renderer.setShowGutter(false);
    ds_filter.setShowPrintMargin(false);
    ds_filter.renderer.setScrollMargin(10, 10);
    ds_filter.setOption("displayIndentGuides", true);
    ds_filter.setOption("indentedSoftWrap", true);
    ds_filter.setOption("showLineNumbers", false);
    ds_filter.setOption("placeholder", "Search files");
    ds_filter.setOption("highlightActiveLine", false);
    ds_filter.commands.addCommand({
            name: "Do filter",
            bindKey: { win: "Enter", mac: "Enter" },
            exec: function () {
                      filter_ds_files();
            }
    });

    // Retrieve the datastore tree from the server and build the tree view
    get_request_api('/datastore/list/tree')
    .done(function (data){
        if(notify_auto_api(data, true)){
            $('#ds-tree-root').empty();
            build_ds_tree(data.data, 'ds-tree-root');
            reparse_activate_tree();
            show_datastore(do_set_events);
        }
    });
}

/**
 * Builds the datastore tree view recursively.
 * 
 * @param {Object} data - The data to build the tree from.
 * @param {string} tree_node - The ID of the HTML element to append the tree to.
 */
function build_ds_tree(data, tree_node) {
    // Define standard filters for the Ace editor
    var standard_files_filters = [
        {value: 'name: ', score: 10, meta: 'Match filename'},
        {value: 'storage_name: ', score: 10, meta: 'Match local storage filename'},
        {value: 'tag: ', score: 10, meta: 'Match tag of file'},
        {value: 'description: ', score: 10, meta: 'Match description of file'},
        {value: 'is_ioc: ', score: 10, meta: "Match file is IOC"},
        {value: 'is_evidence: ', score: 10, meta: "Match file is evidence"},
        {value: 'has_password: ', score: 10, meta: "Match file is password protected"},
        {value: 'id: ', score: 10, meta: "Match ID of the file"},
        {value: 'uuid: ', score: 10, meta: "Match UUID of the file"},
        {value: 'sha256: ', score: 10, meta: "Match sha256 of the file"},
        {value: 'AND ', score: 10, meta: 'AND operator'}
    ];

    // Loop through each node in the data
    for (let node in data) {
        // If the node is null, break the loop
        if (data[node] === null) {
            break;
        }

        // If the node is a directory, build the directory node and its children
        if (data[node].type == 'directory') {
            // Sanitize the directory name
            data[node].name = sanitizeHTML(data[node].name);
            // Set the delete option if the directory is not the root directory
            let can_delete = '';
            if (!data[node].is_root) {
                can_delete = `<div class="dropdown-divider"></div><a href="javascript:void(0);" class="dropdown-item text-danger ds-delete-folder"><small class="fa fa-trash mr-2"></small>Delete</a>`;
            }
<<<<<<< HEAD
            // Build the directory node
            let jnode = `<li  data-node-id="${node}">
                    <span id='${node}' title='Folder ID ${node}' data-node-id="${node}"><i class="fa-regular fa-folder"></i> ${data[node].name}</span> 
                    <i class="fas fa-plus ds-folder-menu" role="menu" style="cursor:pointer;" data-toggle="dropdown" aria-expanded="false"></i>
                    <div class="dropdown-menu" role="menu">
                            <a href="javascript:void(0);" class="dropdown-item ds-add-subfolder"><small class="fa-solid fa-folder mr-2"></small>Add subfolder</a>
                            <a href="javascript:void(0);" class="dropdown-item ds-add-file"><small class="fa-solid fa-file mr-2"></small>Add file</a>
                            <div class="dropdown-divider"></div>
                            <a href="javascript:void(0);" class="dropdown-item ds-move-folder"><small class="fa fa-arrow-right-arrow-left mr-2"></small>Move</a>
                            <a href="javascript:void(0);" class="dropdown-item ds-rename-folder" data-folder-name="${data[node].name}"><small class="fa-solid fa-pencil mr-2"></small>Rename</a>
                            ${can_delete}
                    </div>
=======
            jnode = `<li>
                    <span id='${node}' title='Folder ID ${node}' data-node-id="${node}"><i class="fa-regular fa-folder"></i> ${sanitizeHTML(data[node].name)}</span> <i class="fas fa-plus ds-folder-menu" role="menu" style="cursor:pointer;" data-toggle="dropdown" aria-expanded="false"></i>
                        <div class="dropdown-menu" role="menu">
                                <a href="#" class="dropdown-item" onclick="add_ds_folder('${node}');return false;"><small class="fa-solid fa-folder mr-2"></small>Add subfolder</a>
                                <a href="#" class="dropdown-item" onclick="add_ds_file('${node}');return false;"><small class="fa-solid fa-file mr-2"></small>Add file</a>
                                <div class="dropdown-divider"></div>
                                <a href="#" class="dropdown-item" onclick="move_ds_folder('${node}');return false;"><small class="fa fa-arrow-right-arrow-left mr-2"></small>Move</a>
                                <a href="#" class="dropdown-item" onclick="rename_ds_folder('${node}', '${sanitizeHTML(data[node].name)}');return false;"><small class="fa-solid fa-pencil mr-2"></small>Rename</a>
                                ${can_delete}
                        </div>
>>>>>>> f435add9
                    <ul id='tree-${node}'></ul>
                </li>`;
            // Append the directory node to the tree
            $('#'+ tree_node).append(jnode);
            // Recursively build the children of the directory node
            build_ds_tree(data[node].children, 'tree-' + node);
        } else {
            // If the node is a file, build the file node
            // Sanitize the file name, password, and description
            data[node].file_original_name = sanitizeHTML(data[node].file_original_name);
            data[node].file_password = sanitizeHTML(data[node].file_password);
            data[node].file_description = sanitizeHTML(data[node].file_description);
            // Add the file to the standard filters for the Ace editor
            standard_files_filters.push({
                value: data[node].file_original_name,
                score: 1,
                meta: data[node].file_description
            });
            // Build the file icon based on its properties
            let icon = '';
            if (data[node].file_is_ioc) {
                icon += '<i class="fa-solid fa-virus-covid text-danger mr-1" title="File is an IOC"></i>';
            }
            if (data[node].file_is_evidence) {
                icon += '<i class="fa-solid fa-file-shield text-success mr-1" title="File is an evidence"></i>';
            }
            if (icon.length === 0) {
                icon = '<i class="fa-regular fa-file mr-1" title="Regular file"></i>';
            }
            // Build the file lock icon if the file is password protected
            let icon_lock = '';
            let has_password = data[node].file_password !== null && data[node].file_password.length > 0;
            if (has_password) {
                icon_lock = '<i title="Password protected" class="fa-solid fa-lock text-success mr-1"></i>'
            }
            // Encode the file icon and lock icon as base64
            let icn_content = btoa(icon + icon_lock);
            // Build the file node
            let jnode = `<li data-file-id="${node}">
                <span id='${node}' data-file-id="${node}" title="ID : ${data[node].file_id}\nUUID : ${data[node].file_uuid}" class='tree-leaf'>
<<<<<<< HEAD
                      <span role="menu" style="cursor:pointer;" data-toggle="dropdown" aria-expanded="false">${icon}${icon_lock} ${data[node].file_original_name}</span>
                      <i class="fa-regular fa-circle ds-file-selector" style="cursor:pointer;display:none;"></i>
                        <div class="dropdown-menu" role="menu">
                                <a href="#" class="dropdown-item ds-get-link-file-btn"><small class="fa fa-link mr-2"></small>Link</a>
                                <a href="#" class="dropdown-item ds-get-md-link-file-btn" data-file-name'${data[node].file_original_name}' data-file-icon='${icn_content}' data-has-password='${has_password}'><small class="fa-brands fa-markdown mr-2"></small>Markdown link</a>
                                <a href="#" class="dropdown-item ds-download-file-btn" data-file-name="${data[node].file_original_name}"><small class="fa-solid fa-download mr-2"></small>Download</a>
=======
                      <span role="menu" style="cursor:pointer;" data-toggle="dropdown" aria-expanded="false">${icon}${icon_lock} ${sanitizeHTML(data[node].file_original_name)}</span>
                      <i class="fa-regular fa-circle ds-file-selector" style="cursor:pointer;display:none;" onclick="ds_file_select('${node}');"></i>
                        <div class="dropdown-menu" role="menu">
                                <a href="#" class="dropdown-item" onclick="get_link_ds_file('${node}');return false;"><small class="fa fa-link mr-2"></small>Link</a>
                                <a href="#" class="dropdown-item" onclick="get_mk_link_ds_file('${node}', '${toBinary64(data[node].file_original_name)}', '${icn_content}', '${has_password}');return false;"><small class="fa-brands fa-markdown mr-2"></small>Markdown link</a>
                                <a href="#" class="dropdown-item" onclick="download_ds_file('${node}');return false;"><small class="fa-solid fa-download mr-2"></small>Download</a>
>>>>>>> f435add9
                                <div class="dropdown-divider"></div>
                                <a href="#" class="dropdown-item ds-info-file-btn"><small class="fa fa-eye mr-2"></small>Info</a>
                                <a href="#" class="dropdown-item ds-edit-file-btn"><small class="fa fa-pencil mr-2"></small>Edit</a>
                                <a href="#" class="dropdown-item ds-move-file-btn"><small class="fa fa-arrow-right-arrow-left mr-2"></small>Move</a>
                                <div class="dropdown-divider"></div>
                                <a href="#" class="dropdown-item text-danger ds-delete-file-btn"><small class="fa fa-trash mr-2"></small>Delete</a>
                        </div>
                    </span>
                </li>`;
            // Append the file node to the tree
            $('#'+ tree_node).append(jnode);
        } 
    }
    // Set up the Ace editor for the datastore file search with the standard filters
    ds_filter.setOptions({
        enableBasicAutocompletion: [{
            getCompletions: (editor, session, pos, prefix, callback) => {
                callback(null, standard_files_filters);
            },
        }],
        enableLiveAutocompletion: true,
    });
}

/**
 * Shows the datastore sidebar and sets events if specified.
 * 
 * @param {boolean} do_set_events - Whether to set events or not. Default is false.
 */
function show_datastore(do_set_events = false) {
    // Set events if specified
    if (do_set_events) {
        setOnClickEventFromMap(dsStoreEventsMap, dsClickEventNamespace);
    }
    // Add classes to show the sidebar
    $('html').addClass('ds_sidebar_open');
    $('.ds-sidebar-toggler').addClass('toggled');
}

/**
 * Hides the datastore sidebar and unsets events.
 */
function hide_datastore() {
    // Unset events
    unsetOnClickEventFromMap(dsStoreEventsMap, dsClickEventNamespace);
    // Remove classes to hide the sidebar
    $('html').removeClass('ds_sidebar_open');
    $('.ds-sidebar-toggler').removeClass('toggled');
}

/**
 * Adds classes and attributes to the tree view to show expand/collapse functionality.
 */
function reparse_activate_tree() {
    $('.tree li:has(ul)').addClass('parent_li').find(' > span').attr('title', 'Collapse this branch');
    $('.tree li.parent_li > span').on('click', function (e) {
        var children = $(this).parent('li.parent_li').find(' > ul > li');
        if (children.is(":visible")) {
            children.hide('fast');
            $(this).attr('title', 'Expand this branch').find(' > i').addClass('icon-plus-sign').removeClass('icon-minus-sign');
        } else {
            children.show('fast');
            $(this).attr('title', 'Collapse this branch').find(' > i').addClass('icon-minus-sign').removeClass('icon-plus-sign');
        }
        e.stopPropagation();
    });
}

/**
 * Opens a modal to add a new folder to the datastore.
 * 
 * @param {Object} parent_node - The parent node to add the new folder to.
 */
function add_ds_folder(parent_node) {
    // Set up the modal with the parent node and clear the input field
    $('#ds_mod_folder_name').data('parent-node', parent_node);
    $('#ds_mod_folder_name').data('node-update', false);
    $('#ds_mod_folder_name').val('');

    // Set up the click event for the save button
    $('#saveDsModFolder').off(dsClickEventNamespace).on(dsClickEventNamespace, function(e) {
        e.preventDefault();
        save_ds_mod_folder();
        return false;
    });

    // Show the modal
    $('#modal_ds_folder').modal("show");
}

/**
 * Opens a modal to rename a folder in the datastore.
 * 
 * @param {Object} parent_node - The parent node of the folder to rename.
 * @param {string} name - The current name of the folder to rename.
 */
function rename_ds_folder(parent_node, name) {
    // Set up the modal with the parent node and current name
    $('#ds_mod_folder_name').data('parent-node', parent_node);
    $('#ds_mod_folder_name').data('node-update', true);
    $('#ds_mod_folder_name').val(name);

    // Set up the click event for the save button
    $('#saveDsModFolder').off(dsClickEventNamespace).on(dsClickEventNamespace, function(e) {
        e.preventDefault();
        save_ds_mod_folder();
        return false;
    });

    // Show the modal
    $('#modal_ds_folder').modal("show");
}

/**
 * Prompts the user to confirm deletion of a datastore folder and its contents.
 * 
 * @param {string} node - The ID of the node to delete.
 */
function delete_ds_folder(node) {
    // Remove the 'd-' prefix from the node ID
    node = node.replace('d-', '');

    // Show a confirmation dialog using SweetAlert2
    swal({
        title: "Are you sure?",
        text: "This will delete all files included and sub-folders",
        icon: "warning",
        buttons: true,
        dangerMode: true
    })
    .then((willDelete) => {
        if (willDelete) {
            // If the user confirms, send a POST request to the server to delete the folder
            var data_sent = {
                "csrf_token": $('#csrf_token').val()
            }
            post_request_api('/datastore/folder/delete/' + node, JSON.stringify(data_sent))
            .done((data) => {
                if (notify_auto_api(data)) {
                    // If the deletion is successful, refresh the datastore
                    refresh_ds(true);
                }
            });
        } else {
            // If the user cancels, show a message using SweetAlert2
            swal("Pfew, that was close");
        }
    });
}

/**
 * Saves a new or renamed datastore folder.
 */
function save_ds_mod_folder() {
    // Create an object to hold the data to be sent to the server
    var data = Object();

    // Get the parent node ID and folder name from the modal input fields
    data['parent_node'] = $('#ds_mod_folder_name').data('parent-node').replace('d-', '');
    data['folder_name'] =  $('#ds_mod_folder_name').val();
    data['csrf_token'] = $('#csrf_token').val();

    // Set the URI for the POST request based on whether the folder is being added or renamed
    let uri = '/datastore/folder/add';
    if ($('#ds_mod_folder_name').data('node-update')) {
        uri = '/datastore/folder/rename/' + data['parent_node'];
    }

    // Send a POST request to the server to add or rename the folder
    post_request_api(uri, JSON.stringify(data))
    .done(function (data){
        if(notify_auto_api(data)){
            // If the request is successful, hide the modal and reload the datastore
            $('#modal_ds_folder').modal("hide");
            load_datastore();
        }
    });
}

/**
 * Shows the modal for adding a new datastore file.
 */
function showDSModalDSFile() {
    // Set up the toggle button for showing/hiding the file password
    $('#toggle_file_password').on('click', function () {
        const type = $('#file_password').attr('type') === 'password' ? 'text' : 'password';
        $('#file_password').attr('type', type);
        $('#toggle_file_password > i').attr('class', type === 'password' ? 'fa-solid fa-eye' : 'fa-solid fa-eye-slash');
    });

    // Set up the tag input field using amsifySuggestags plugin
    $('#file_tags').amsifySuggestags({
        printValues: true,
        whiteList: false,
        selectOnHover: false
    });

    // Set up the input field for selecting a file to upload
    $("#input_upload_ds_file").on("change", function(e) {
        var file = e.target.files[0].name;
        $('#file_original_name').val(file);
    });

    // Show the modal
    $('#modal_ds_file').modal("show");
}

/**
 * Opens a modal to add a new datastore file to the specified node.
 * 
 * @param {string} node - The ID of the node to add the file to.
 */
function add_ds_file(node) {
    // Remove the 'd-' prefix from the node ID
    node = node.replace('d-', '');

    // Set the URL for the modal content based on the node ID and case parameter
    const url = '/datastore/file/add/'+ node +'/modal' + case_param();

    // Load the modal content using AJAX
    $('#modal_ds_file_content').load(url, function (response, status, xhr) {
        if (status !== "success") {
             ajax_notify_error(xhr, url);
             return false;
        }

        // Set up the click event for the save button
        $('#dsModalSaveFileBtn')
        .off(dsClickEventNamespace)
        .on(dsClickEventNamespace, function(e) {
            e.preventDefault();
            save_ds_file(node, undefined);
            return false;
        });

        // Show the modal
        showDSModalDSFile();
    });
}

/**
 * Opens a modal to edit a datastore file.
 * 
 * @param {string} node - The ID of the node to edit.
 */
function edit_ds_file(node) {
    // Remove the 'f-' prefix from the node ID to get the file ID
    let file_id = node.replace('f-', '');

    // Set the URL for the modal content based on the file ID and case parameter
    const url = '/datastore/file/update/'+ file_id +'/modal' + case_param();

    // Load the modal content using AJAX
    $('#modal_ds_file_content').load(url, function (response, status, xhr) {
        if (status !== "success") {
             ajax_notify_error(xhr, url);
             return false;
        }

        // Set up the click event for the delete button
        $('#dsModalDeleteFileBtn')
        .off(dsClickEventNamespace)
        .on(dsClickEventNamespace, function(e) {
            e.preventDefault();
            delete_ds_file(file_id);
            return false;
        });

        // Set up the click event for the save button
        $('#dsModalSaveFileBtn')
        .off(dsClickEventNamespace)
        .on(dsClickEventNamespace, function(e) {
            e.preventDefault();
            let node_id = $(this).data('node-id');
            save_ds_file(node_id, file_id);
            return false;
        });

        // Show the modal
        showDSModalDSFile();
    });
}

/**
 * Opens a modal to show information about a datastore file.
 * 
 * @param {string} node - The ID of the node to show information about.
 */
function info_ds_file(node) {
    // Remove the 'f-' prefix from the node ID to get the file ID
    node = node.replace('f-', '');

    // Set the URL for the modal content based on the file ID and case parameter
    const url = '/datastore/file/info/'+ node +'/modal' + case_param();

    // Load the modal content using AJAX
    $('#modal_ds_file_content').load(url, function (response, status, xhr) {
        if (status !== "success") {
             ajax_notify_error(xhr, url);
             return false;
        }

        // Show the modal
        $('#modal_ds_file').modal("show");
    });
}

/**
 * Saves a new or updated datastore file.
 * 
 * @param {string} node - The ID of the node to add the file to.
 * @param {string} file_id - The ID of the file to update, if applicable.
 */
function save_ds_file(node, file_id) {
    // Create a new FormData object with the data from the form
    var formData = new FormData($('#form_new_ds_file')[0]);
    // Append the file content to the FormData object
    formData.append('file_content', $('#input_upload_ds_file').prop('files')[0]);

    // Set the URI for the POST request based on whether the file is being added or updated
    var uri = '/datastore/file/update/' + file_id;
    if (file_id === undefined) {
        uri = '/datastore/file/add/' + node;
    } 

    // Send a POST request to the server to add or update the file
    post_request_data_api(uri, formData, true, function() {
        // Show a loading dialog using SweetAlert2
        window.swal({
              title: "File is uploading",
              text: "Please wait. This window will close automatically when the file is uploaded.",
              icon: "/static/assets/img/loader.gif",
              button: false,
              allowOutsideClick: false
        });
    })
    .done(function (data){
        if(notify_auto_api(data)){
            // If the request is successful, hide the modal and refresh the datastore
            $('#modal_ds_file').modal("hide");
            refresh_ds(true);
        }
    })
    .always(() => {
        // Close the loading dialog using SweetAlert2
        window.swal.close();
    });
}

/**
 * Refreshes the datastore by resetting the file view and reloading the datastore.
 * 
 * @param {boolean} silent - Whether to show a success notification.
 */
function refresh_ds(silent = false){
    // Remove any click events from the datastore map
    unsetOnClickEventFromMap(dsStoreEventsMap, dsClickEventNamespace);
    
    // Reset the file view and load the datastore
    reset_ds_file_view();
    load_datastore(true);

    // Show a success notification, if applicable
    if (!silent){
        notify_success('Datastore refreshed');
    }
}

/**
 * Toggles the file selection mode in the datastore.
 */
function toggle_select_file() {
    if ($('.btn-ds-bulk-selector').hasClass('active')) {
        // If the file selection mode is active, refresh the datastore
        refresh_ds(true);
    } else {
        // If the file selection mode is inactive, show the file selector and bulk actions
        $('.ds-file-selector').show(250);
        $('.btn-ds-bulk').show(250);
        $('.btn-ds-bulk-selector').addClass('active');
    }
}

/**
 * Moves a datastore file to a new location.
 * 
 * @param {string} file_id - The ID of the file to move.
 */
function move_ds_file(file_id) {
    // Activate the tree selection and show the file selector
    reparse_activate_tree_selection();
    $('.ds-file-selector').show();
    // Set the destination folder message to "unselected destination"
    $('#msg_mv_dst_folder').text('unselected destination');
    $('#msg_select_destination_folder').show();

    // Select the file to move
    ds_file_select(file_id);
}

/**
 * Resets the datastore file view by removing all selected nodes and files, hiding the file selector and bulk actions, and resetting the destination folder message.
 */
function reset_ds_file_view() {
    // Remove the 'node-selected' and 'file-selected' classes from all selected nodes and files
    $(".node-selected").removeClass("node-selected");
    $(".file-selected").removeClass("file-selected");

    // Hide the file selector and reset the destination folder message
    $('.ds-file-selector').hide();
    $('#msg_select_destination_folder').attr("data-file-id", '');
    $('#msg_select_destination_folder').hide();
    $('#msg_select_destination_folder_folder').hide();

    // Hide the bulk actions
    $('.btn-ds-bulk').hide();
    $('.btn-ds-bulk-selector').removeClass('active');
}

/**
 * Toggles the selection of a datastore file.
 * 
 * @param {string} file_id - The ID of the file to select.
 */
function ds_file_select(file_id) {
    // Add or remove the 'file-selected' class from the selected file
    file_id = '#'+ file_id;
    if ($(file_id).hasClass('file-selected')) {
        $(file_id + '> i').removeClass('fa-circle-check');
        $(file_id + '> i').addClass('fa-circle');
        $(file_id).removeClass('file-selected');
    } else {
        $(file_id+ '> i').removeClass('fa-circle');
        $(file_id+ '> i').addClass('fa-circle-check');
        $(file_id).addClass('file-selected');
    }

    // Update the message indicating the number of selected files
    $('#msg_mv_files').text($('.file-selected').length);
}

/**
 * Validates the selection of a destination folder and files to move, and sends a POST request to the server to move the selected files.
 */
function validate_ds_file_move() {
    // Create an object with the data to send
    var data_sent = Object();

    // Check if a destination folder and files to move have been selected
    if ($(".node-selected").length === 0) {
        notify_error('No destination folder selected');
        return false;
    }
    if ($(".file-selected").length === 0) {
        notify_error('No file to move selected');
        return false;
    }

    // Set the destination folder and CSRF token in the data object
    data_sent['destination-node'] = $(".node-selected").data('node-id').replace('d-', '');
    data_sent['csrf_token'] = $('#csrf_token').val();

    // Send a POST request to the server to move each selected file
    let selected_files = $(".file-selected");
    selected_files.each((index) => {
        let file_id = $(selected_files[index]).data('file-id').replace('f-', '');
        post_request_api('/datastore/file/move/' + file_id, JSON.stringify(data_sent))
        .done((data) => {
            if (notify_auto_api(data)) {
                // If the request is successful, refresh the datastore
                if (index == $(".file-selected").length - 1) {
                    refresh_ds(true);
                }
                index +=1;
            }
        });
    });
}

/**
 * Moves a datastore folder to a new location.
 * 
 * @param {string} node_id - The ID of the folder to move.
 */
function move_ds_folder(node_id) {
    // Reset the datastore file view
    reset_ds_file_view();

    // Set the source folder message and show the destination folder selector
    $('#msg_mv_folder').text($('#' + node_id).text());
    $('#msg_mv_dst_folder_folder').text('unselected destination');
    $('#msg_select_destination_folder_folder').show();

    // Activate the tree selection and select the source folder
    reparse_activate_tree_selection();
    $('#' + node_id).addClass('node-source-selected');
}

/**
 * Validates the selection of a destination folder and a source folder to move, and sends a POST request to the server to move the source folder.
 */
function validate_ds_folder_move() {
    // Create an object with the data to send
    var data_sent = Object();

    // Check if a destination folder and a source folder to move have been selected
    if ($(".node-selected").length === 0) {
        notify_error('No destination folder selected');
        return false;
    }
    if ($(".node-source-selected").length === 0) {
        notify_error('No initial folder to move');
        return false;
    }

    // Set the destination folder and CSRF token in the data object
    data_sent['destination-node'] = $(".node-selected").data('node-id').replace('d-', '');
    data_sent['csrf_token'] = $('#csrf_token').val();

    // Send a POST request to the server to move the source folder
    const node_id = $(".node-source-selected").data('node-id').replace('d-', '');
    post_request_api('/datastore/folder/move/' + node_id, JSON.stringify(data_sent))
    .done((data) => {
        if (notify_auto_api(data)) {
            // If the request is successful, refresh the datastore
            refresh_ds(true);
        }
    });
}

/**
 * Deletes a datastore file.
 * 
 * @param {string} file_id - The ID of the file to delete.
 */
function delete_ds_file(file_id) {
    // Remove the 'f-' prefix from the file ID
    file_id = file_id.replace('f-', '');

    // Show a confirmation dialog to the user
    swal({
        title: "Are you sure?",
        text: "This will delete the file on the server and any manual reference will become invalid",
        icon: "warning",
        buttons: true,
        dangerMode: true,
        confirmButtonColor: '#3085d6',
        cancelButtonColor: '#d33',
        confirmButtonText: 'Yes, delete it!'
    })
    .then((willDelete) => {
        if (willDelete) {
            // Create an object with the data to send
            var data_sent = {
                "csrf_token": $('#csrf_token').val()
            }

            // Send a POST request to the server to delete the file
            post_request_api('/datastore/file/delete/' + file_id, JSON.stringify(data_sent))
            .done((data) => {
                if (notify_auto_api(data)) {
                    // If the request is successful, refresh the datastore
                    refresh_ds(true);
                }
            });
        } else {
            swal("Pfew, that was close");
        }
    });
}

/**
 * Deletes multiple datastore files.
 */
function delete_bulk_ds_file() {
    // Get all selected files
    let selected_files = $(".file-selected");

    // Show a confirmation dialog to the user
    swal({
        title: "Are you sure?",
        text: `You are about to delete ${selected_files.length} files\nThis will delete the files on the server and any manual reference will become invalid`,
        icon: "warning",
        buttons: true,
        dangerMode: true,
        confirmButtonColor: '#3085d6',
        cancelButtonColor: '#d33',
        confirmButtonText: 'Yes, delete it!'
    })
    .then((willDelete) => {
        if (willDelete) {
            // Send a POST request to the server to delete each selected file
            selected_files.each((index) => {
                const file_id = $(selected_files[index]).data('file-id').replace('f-', '');
                var data_sent = {
                    "csrf_token": $('#csrf_token').val()
                }
                post_request_api('/datastore/file/delete/' + file_id, JSON.stringify(data_sent))
                .done((data) => {
                    if (notify_auto_api(data)) {
                        // If the request is successful and it is the last file, refresh the datastore
                        if (index == $(".file-selected").length - 1) {
                            refresh_ds(true);
                        }
                        index +=1;
                    }
                });
            });
        } else {
            swal("Pfew, that was close");
        }
    });
}

/**
 * Copies the link to view a datastore file to the user's clipboard and displays a success or error notification.
 * 
 * @param {string} file_id - The ID of the file to get the link for.
 */
function get_link_ds_file(file_id) {
   // Remove the 'f-' prefix from the file ID
   file_id = file_id.replace('f-', '');

   // Build the link to view the file and add the case parameter
   let link = location.protocol + '//' + location.host + '/datastore/file/view/' + file_id;
   link = link + case_param();

   // Copy the link to the user's clipboard and display a success or error notification
   navigator.clipboard.writeText(link).then(function() {
          notify_success('File link copied')
    }, function(err) {
        notify_error('Unable to copy link. Error ' + err);
        console.error('File link link', err);
    });
}

/**
 * Builds the link to view a datastore file.
 * 
 * @param {string} file_id - The ID of the file to get the link for.
 * @returns {string} The link to view the file.
 */
function build_dsfile_view_link(file_id) {
   // Remove the 'f-' prefix from the file ID
   file_id = file_id.replace('f-', '');

   // Build the link to view the file and add the case parameter
   let link = '/datastore/file/view/' + file_id;
   link = link + case_param();

   return link;
}
/**
 * Copies the markdown link to view a datastore file to the user's clipboard and displays a success or error notification.
 * 
 * @param {string} file_id - The ID of the file to get the link for.
 * @param {string} filename - The name of the file.
 * @param {string} file_icon - The icon of the file.
 * @param {string} has_password - Whether the file has a password or not.
 */
function get_mk_link_ds_file(file_id, filename, file_icon, has_password) {
   // Build the link to view the file
   let link = build_dsfile_view_link(file_id);

<<<<<<< HEAD
   // Decode the file icon
   file_icon = atob(file_icon);
=======
   let link = build_dsfile_view_link(file_id);

   filename = sanitizeHTML(fromBinary64(filename));

>>>>>>> f435add9

   // Build the markdown link
   let mk_link = `[${file_icon} [DS] ${filename}](${link})`;

   // If the file does not have a password and is an image, build a markdown image link instead
   if (has_password == 'false' && ['png', 'svg', 'jpeg', 'jpg', 'webp', 'bmp', 'gif'].includes(filename.split('.').pop())) {
        mk_link = `![${filename}](${link} =40%x40%)`;
    }

   // Copy the markdown link to the user's clipboard and display a success or error notification
   navigator.clipboard.writeText(mk_link).then(function() {
          notify_success('Markdown file link copied')
    }, function(err) {
        notify_error('Unable to copy link. Error ' + err);
<<<<<<< HEAD
        console.error(`Markdown file link ${mk_link}`, err);
    });
}

/**
 * Downloads a datastore file.
 * 
 * @param {string} file_id - The ID of the file to download.
 * @param {string} filename - The name of the file.
 */
function download_ds_file(file_id, filename) {
    // Build the link to download the file
    const link = build_dsfile_view_link(file_id);
    // Download the file
    downloadURI(link, filename);
=======
        console.error(`Markdown file link ${md_link}`, err);
    });Ï

}

function download_ds_file(file_id) {
    let link = build_dsfile_view_link(file_id);
    downloadURI(link, name);
>>>>>>> f435add9
}

/**
 * Activates the tree selection for the datastore sidebar.
 */
function reparse_activate_tree_selection() {
    // Set a click event listener on the tree nodes
    $('.tree li.parent_li > span').on('click', function () {
        if ($(this).hasClass('node-selected')) {
            // If the node is already selected, deselect it and update the destination folder message
            $(this).removeClass('node-selected');
            $('#msg_mv_dst_folder').text('unselected destination');
            $('#msg_mv_dst_folder_folder').text('unselected destination');
        } else {
            // If the node is not selected, deselect all other nodes, select it and update the destination folder message
            $(".node-selected").removeClass("node-selected");
            $(this).addClass('node-selected');
            $('#msg_mv_dst_folder').text($(".node-selected").text());
            $('#msg_mv_dst_folder_folder').text($(".node-selected").text());
        }
    });
}

/**
 * Parses a filter string and stores the parsed values in an object.
 * 
 * @param {string} str_filter - The filter string to parse.
 * @param {Array} keywords - An array of keywords to look for in the filter string.
 * @returns {boolean} True if the filter string was successfully parsed, false otherwise.
 */
let parsed_filter_ds = {};
function parse_filter(str_filter, keywords) {
  // Loop through each keyword in the array
  for (var k = 0; k < keywords.length; k++) {
    let keyword = keywords[k];
    let items = str_filter.split(keyword + ':');

    let ita = items[1];

    // If the keyword is not found in the filter string, continue to the next keyword
    if (ita === undefined) {
        continue;
    }

    // Split the value of the keyword by boolean operators and store the resulting array in item
    let item = split_bool(ita);

    // If the resulting array is not null, store the values in the parsed_filter_ds object
    if (item != null) {
      if (!(keyword in parsed_filter_ds)) {
        parsed_filter_ds[keyword] = [];
      }
      if (!parsed_filter_ds[keyword].includes(item)) {
        parsed_filter_ds[keyword].push(item.trim());
      }

      // Remove the keyword and its value from the filter string and recursively call parse_filter with the updated string
      if (items[1] != undefined) {
        str_filter = str_filter.replace(keyword + ':' + item, '');
        if (parse_filter(str_filter, keywords)) {
            keywords.shift();
        }
      }
    }
  }
  return true;
}

/**
 * Filters the datastore files based on the filter string entered by the user.
 */
function filter_ds_files() {
    // Define an array of keywords to look for in the filter string
    const ds_keywords = ['storage_name', 'name', 'tag', 'description', 'is_ioc', 'is_evidence', 'has_password', 'uuid', 'id', 'sha256'];
    // Initialize an empty object to store the parsed filter values
    parsed_filter_ds = {};
    // Parse the filter string and store the parsed values in the parsed_filter_ds object
    parse_filter(ds_filter.getValue(), ds_keywords);
    // Encode the parsed filter values as a query string
    let filter_query = encodeURIComponent(JSON.stringify(parsed_filter_ds));

    // Update the search button text to indicate that the search is in progress
    $('#dsFilterDSFile').text('Searching..');
    // Send a GET request to the API to retrieve the filtered datastore files
    get_request_data_api("/datastore/list/filter",{ 'q': filter_query })
    .done(function (data){
        // If the API request is successful, build the datastore tree with the filtered files and show the datastore
        if(notify_auto_api(data, true)){
            $('#ds-tree-root').empty();
            build_ds_tree(data.data, 'ds-tree-root');
            reparse_activate_tree();
            show_datastore();
        }
    })
    .always(() => {
        // Update the search button text to indicate that the search is complete
        $('#dsFilterDSFile').text('Search');
    });
}

/**
 * Resets the datastore file filter to its default state.
 */
function reset_ds_files_filter() {
    // Clear the filter input field and reload the datastore
    ds_filter.setValue("");
    load_datastore();
}

/**
 * Shows the help modal for the datastore filter.
 */
function show_ds_filter_help() {
    // Load the help modal for the datastore filter and display it
    $('#modal_help').load('/datastore/filter-help/modal' + case_param(), function (response, status, xhr) {
        if (status !== "success") {
             ajax_notify_error(xhr, '/datastore/filter-help/modal');
             return false;
        }
        $('#modal_help').modal('show');
    });
}

$(function() {
    // Set a click event listener on the datastore sidebar toggler
    $('.ds-sidebar-toggler').on('click', function() {
        // Load the datastore with the sidebar open
        load_datastore(true);
    });

    // Set a click event listener on the close button for the datastore sidebar
    $('.close-ds-sidebar').on('click', function() {
        // Hide the datastore sidebar
        hide_datastore();
    });
});<|MERGE_RESOLUTION|>--- conflicted
+++ resolved
@@ -160,31 +160,17 @@
             if (!data[node].is_root) {
                 can_delete = `<div class="dropdown-divider"></div><a href="javascript:void(0);" class="dropdown-item text-danger ds-delete-folder"><small class="fa fa-trash mr-2"></small>Delete</a>`;
             }
-<<<<<<< HEAD
-            // Build the directory node
-            let jnode = `<li  data-node-id="${node}">
-                    <span id='${node}' title='Folder ID ${node}' data-node-id="${node}"><i class="fa-regular fa-folder"></i> ${data[node].name}</span> 
+            let jnode = `<li>
+                    <span id='${node}' title='Folder ID ${node}' data-node-id="${node}"><i class="fa-regular fa-folder"></i> ${sanitizeHTML(data[node].name)}</span> 
                     <i class="fas fa-plus ds-folder-menu" role="menu" style="cursor:pointer;" data-toggle="dropdown" aria-expanded="false"></i>
-                    <div class="dropdown-menu" role="menu">
-                            <a href="javascript:void(0);" class="dropdown-item ds-add-subfolder"><small class="fa-solid fa-folder mr-2"></small>Add subfolder</a>
-                            <a href="javascript:void(0);" class="dropdown-item ds-add-file"><small class="fa-solid fa-file mr-2"></small>Add file</a>
-                            <div class="dropdown-divider"></div>
-                            <a href="javascript:void(0);" class="dropdown-item ds-move-folder"><small class="fa fa-arrow-right-arrow-left mr-2"></small>Move</a>
-                            <a href="javascript:void(0);" class="dropdown-item ds-rename-folder" data-folder-name="${data[node].name}"><small class="fa-solid fa-pencil mr-2"></small>Rename</a>
-                            ${can_delete}
-                    </div>
-=======
-            jnode = `<li>
-                    <span id='${node}' title='Folder ID ${node}' data-node-id="${node}"><i class="fa-regular fa-folder"></i> ${sanitizeHTML(data[node].name)}</span> <i class="fas fa-plus ds-folder-menu" role="menu" style="cursor:pointer;" data-toggle="dropdown" aria-expanded="false"></i>
                         <div class="dropdown-menu" role="menu">
-                                <a href="#" class="dropdown-item" onclick="add_ds_folder('${node}');return false;"><small class="fa-solid fa-folder mr-2"></small>Add subfolder</a>
-                                <a href="#" class="dropdown-item" onclick="add_ds_file('${node}');return false;"><small class="fa-solid fa-file mr-2"></small>Add file</a>
+                                <a href="javascript:void(0);" class="dropdown-item ds-add-subfolder"><small class="fa-solid fa-folder mr-2"></small>Add subfolder</a>
+                                <a href="javascript:void(0);" class="dropdown-item ds-add-file"><small class="fa-solid fa-file mr-2"></small>Add file</a>
                                 <div class="dropdown-divider"></div>
-                                <a href="#" class="dropdown-item" onclick="move_ds_folder('${node}');return false;"><small class="fa fa-arrow-right-arrow-left mr-2"></small>Move</a>
-                                <a href="#" class="dropdown-item" onclick="rename_ds_folder('${node}', '${sanitizeHTML(data[node].name)}');return false;"><small class="fa-solid fa-pencil mr-2"></small>Rename</a>
+                                <<a href="javascript:void(0);" class="dropdown-item ds-move-folder"><small class="fa fa-arrow-right-arrow-left mr-2"></small>Move</a>
+                                <a href="javascript:void(0);" class="dropdown-item ds-rename-folder" data-folder-name="${data[node].name}"><small class="fa-solid fa-pencil mr-2"></small>Rename</a>
                                 ${can_delete}
                         </div>
->>>>>>> f435add9
                     <ul id='tree-${node}'></ul>
                 </li>`;
             // Append the directory node to the tree
@@ -225,21 +211,12 @@
             // Build the file node
             let jnode = `<li data-file-id="${node}">
                 <span id='${node}' data-file-id="${node}" title="ID : ${data[node].file_id}\nUUID : ${data[node].file_uuid}" class='tree-leaf'>
-<<<<<<< HEAD
-                      <span role="menu" style="cursor:pointer;" data-toggle="dropdown" aria-expanded="false">${icon}${icon_lock} ${data[node].file_original_name}</span>
+                      <span role="menu" style="cursor:pointer;" data-toggle="dropdown" aria-expanded="false">${icon}${icon_lock} ${sanitizeHTML(data[node].file_original_name)}</span>
                       <i class="fa-regular fa-circle ds-file-selector" style="cursor:pointer;display:none;"></i>
                         <div class="dropdown-menu" role="menu">
                                 <a href="#" class="dropdown-item ds-get-link-file-btn"><small class="fa fa-link mr-2"></small>Link</a>
-                                <a href="#" class="dropdown-item ds-get-md-link-file-btn" data-file-name'${data[node].file_original_name}' data-file-icon='${icn_content}' data-has-password='${has_password}'><small class="fa-brands fa-markdown mr-2"></small>Markdown link</a>
-                                <a href="#" class="dropdown-item ds-download-file-btn" data-file-name="${data[node].file_original_name}"><small class="fa-solid fa-download mr-2"></small>Download</a>
-=======
-                      <span role="menu" style="cursor:pointer;" data-toggle="dropdown" aria-expanded="false">${icon}${icon_lock} ${sanitizeHTML(data[node].file_original_name)}</span>
-                      <i class="fa-regular fa-circle ds-file-selector" style="cursor:pointer;display:none;" onclick="ds_file_select('${node}');"></i>
-                        <div class="dropdown-menu" role="menu">
-                                <a href="#" class="dropdown-item" onclick="get_link_ds_file('${node}');return false;"><small class="fa fa-link mr-2"></small>Link</a>
-                                <a href="#" class="dropdown-item" onclick="get_mk_link_ds_file('${node}', '${toBinary64(data[node].file_original_name)}', '${icn_content}', '${has_password}');return false;"><small class="fa-brands fa-markdown mr-2"></small>Markdown link</a>
-                                <a href="#" class="dropdown-item" onclick="download_ds_file('${node}');return false;"><small class="fa-solid fa-download mr-2"></small>Download</a>
->>>>>>> f435add9
+                                <a href="#" class="dropdown-item" ds-get-md-link-file-btn" data-file-name='${toBinary64(data[node].file_original_name)}' data-file-icon='${icn_content}' data-has-password='${has_password}'><small class="fa-brands fa-markdown mr-2"></small>Markdown link</a>
+                                <a href="#" class="dropdown-item ds-download-file-btn" data-file-name="${sanitizeHTML(data[node].file_original_name)}"><small class="fa-solid fa-download mr-2"></small>Download</a>
                                 <div class="dropdown-divider"></div>
                                 <a href="#" class="dropdown-item ds-info-file-btn"><small class="fa fa-eye mr-2"></small>Info</a>
                                 <a href="#" class="dropdown-item ds-edit-file-btn"><small class="fa fa-pencil mr-2"></small>Edit</a>
@@ -904,15 +881,10 @@
    // Build the link to view the file
    let link = build_dsfile_view_link(file_id);
 
-<<<<<<< HEAD
    // Decode the file icon
    file_icon = atob(file_icon);
-=======
-   let link = build_dsfile_view_link(file_id);
 
    filename = sanitizeHTML(fromBinary64(filename));
-
->>>>>>> f435add9
 
    // Build the markdown link
    let mk_link = `[${file_icon} [DS] ${filename}](${link})`;
@@ -927,7 +899,6 @@
           notify_success('Markdown file link copied')
     }, function(err) {
         notify_error('Unable to copy link. Error ' + err);
-<<<<<<< HEAD
         console.error(`Markdown file link ${mk_link}`, err);
     });
 }
@@ -943,16 +914,6 @@
     const link = build_dsfile_view_link(file_id);
     // Download the file
     downloadURI(link, filename);
-=======
-        console.error(`Markdown file link ${md_link}`, err);
-    });Ï
-
-}
-
-function download_ds_file(file_id) {
-    let link = build_dsfile_view_link(file_id);
-    downloadURI(link, name);
->>>>>>> f435add9
 }
 
 /**
