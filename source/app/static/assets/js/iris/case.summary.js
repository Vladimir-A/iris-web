--- conflicted
+++ resolved
@@ -437,44 +437,5 @@
         sync_editor(true);
         setInterval(auto_remove_typing, 2000);
     }
-
-<<<<<<< HEAD
-=======
-    if ($("#select_report option:selected").val() !== undefined) {
-        console.log("Debug:1");
-        $('#generate_report_button').attr("href", '/case/report/generate-investigation/' + $("#select_report option:selected").val() + case_param());
-        $("#select_report").on("change", function(){
-            console.log("Test");
-            $('#generate_report_button').attr("href", '/case/report/generate-investigation/' + $("#select_report option:selected").val() + case_param());
-        });
-
-        $('#generate_report_button_safe').attr("href", '/case/report/generate-investigation/' + $("#select_report option:selected").val() + case_param() + "&safe-mode=true");
-        $("#select_report").on("change", function(){
-            $('#generate_report_button_safe').attr("href", '/case/report/generate-investigation/' + $("#select_report option:selected").val() + case_param() + "&safe-mode=true");
-        });
-    } else {
-        console.log("Debug:0");
-         $('#generate_report_button').attr("href", '#');
-         $('#generate_report_button_safe').attr("href", '#');
-    }
-
-    if ($("#select_report_act option:selected").val() !== undefined) {
-        $('#generate_report_act_button').attr("href", '/case/report/generate-activities/' + $("#select_report_act option:selected").val() + case_param());
-        $("#select_report_act").on("change", function(){
-            $('#generate_report_act_button').attr("href", '/case/report/generate-activities/' + $("#select_report_act option:selected").val() + case_param());
-        });
-
-        $('#generate_report_act_button_safe').attr("href", '/case/report/generate-activities/' + $("#select_report_act option:selected").val() + case_param() + "&safe-mode=true");
-        $("#select_report_act").on("change", function(){
-            $('#generate_report_act_button_safe').attr("href", '/case/report/generate-activities/' + $("#select_report_act option:selected").val() + case_param() + "&safe-mode=true");
-        });
-
-    } else {
-        $('#generate_report_act_button').attr("href", '#');
-        $('#generate_report_act_button_safe').attr("href", '#');
-    }
-
-
->>>>>>> 2a015923
 });
 
