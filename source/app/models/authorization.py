import enum
import secrets
import pyotp
import uuid
from flask_login import UserMixin
from sqlalchemy import BigInteger, JSON
from sqlalchemy import Boolean
from sqlalchemy import Column
from sqlalchemy import ForeignKey
from sqlalchemy import Integer
from sqlalchemy import String
from sqlalchemy import Text
from sqlalchemy import UniqueConstraint
from sqlalchemy import text
from sqlalchemy.dialects.postgresql import UUID
from sqlalchemy.orm import relationship

from app import db


class CaseAccessLevel(enum.Enum):
    deny_all = 0x1
    read_only = 0x2
    full_access = 0x4

    @classmethod
    def has_value(cls, value):
        return value in cls._value2member_map_


class Permissions(enum.Enum):
    standard_user = 0x1
    server_administrator = 0x2

    alerts_read = 0x4
    alerts_write = 0x8
    alerts_delete = 0x10

    search_across_cases = 0x20

    customers_read = 0x40
    customers_write = 0x80

    case_templates_read = 0x100
    case_templates_write = 0x200

    activities_read = 0x400
    all_activities_read = 0x800


class Organisation(db.Model):
    __tablename__ = 'organisations'

    org_id = Column(BigInteger, primary_key=True)
    org_uuid = Column(UUID(as_uuid=True), default=uuid.uuid4, nullable=False,
                      server_default=text('gen_random_uuid()'), unique=True)
    org_name = Column(Text, nullable=False, unique=True)
    org_description = Column(Text)
    org_url = Column(Text)
    org_logo = Column(Text)
    org_email = Column(Text)
    org_nationality = Column(Text)
    org_sector = Column(Text)
    org_type = Column(Text)

    UniqueConstraint('org_name')


class OrganisationCaseAccess(db.Model):
    __tablename__ = "organisation_case_access"

    id = Column(BigInteger, primary_key=True)
    org_id = Column(BigInteger, ForeignKey('organisations.org_id'), nullable=False)
    case_id = Column(BigInteger, ForeignKey('cases.case_id'), nullable=False)
    access_level = Column(BigInteger, nullable=False)

    org = relationship('Organisation')
    case = relationship('Cases')

    UniqueConstraint('case_id', 'org_id')


class Group(db.Model):
    __tablename__ = 'groups'

    group_id = Column(BigInteger, primary_key=True)
    group_uuid = Column(UUID(as_uuid=True), default=uuid.uuid4, nullable=False,
                        server_default=text('gen_random_uuid()'), unique=True)
    group_name = Column(Text, nullable=False, unique=True)
    group_description = Column(Text)
    group_permissions = Column(BigInteger, nullable=False)
    group_auto_follow = Column(Boolean, nullable=False, default=False)
    group_auto_follow_access_level = Column(BigInteger, nullable=False, default=0)

    UniqueConstraint('group_name')


class GroupCaseAccess(db.Model):
    __tablename__ = "group_case_access"

    id = Column(BigInteger, primary_key=True)
    group_id = Column(BigInteger, ForeignKey('groups.group_id'), nullable=False)
    case_id = Column(BigInteger, ForeignKey('cases.case_id'), nullable=False)
    access_level = Column(BigInteger, nullable=False)

    group = relationship('Group')
    case = relationship('Cases')

    UniqueConstraint('case_id', 'group_id')


class UserCaseAccess(db.Model):
    __tablename__ = "user_case_access"

    id = Column(BigInteger, primary_key=True, nullable=False)
    user_id = Column(BigInteger, ForeignKey('user.id'), nullable=False)
    case_id = Column(BigInteger, ForeignKey('cases.case_id'), nullable=False)
    access_level = Column(BigInteger, nullable=False)

    user = relationship('User')
    case = relationship('Cases')

    UniqueConstraint('case_id', 'user_id')


class UserCaseEffectiveAccess(db.Model):
    __tablename__ = "user_case_effective_access"

    id = Column(BigInteger, primary_key=True, nullable=False)
    user_id = Column(BigInteger, ForeignKey('user.id'), nullable=False)
    case_id = Column(BigInteger, ForeignKey('cases.case_id'), nullable=False)
    access_level = Column(BigInteger, nullable=False)

    user = relationship('User')
    case = relationship('Cases')

    UniqueConstraint('case_id', 'user_id')


class UserOrganisation(db.Model):
    __tablename__ = "user_organisation"

    id = Column(BigInteger, primary_key=True, nullable=False)
    user_id = Column(BigInteger, ForeignKey('user.id'), nullable=False)
    org_id = Column(BigInteger, ForeignKey('organisations.org_id'), nullable=False)
    is_primary_org = Column(Boolean, nullable=False)

    user = relationship('User')
    org = relationship('Organisation')

    UniqueConstraint('user_id', 'org_id')


class UserGroup(db.Model):
    __tablename__ = "user_group"

    id = Column(BigInteger, primary_key=True, nullable=False)
    user_id = Column(BigInteger, ForeignKey('user.id'), nullable=False)
    group_id = Column(BigInteger, ForeignKey('groups.group_id'), nullable=False)

    user = relationship('User')
    group = relationship('Group')

    UniqueConstraint('user_id', 'group_id')


class UserClient(db.Model):
    __tablename__ = "user_client"

    id = Column(BigInteger, primary_key=True, nullable=False)
    user_id = Column(BigInteger, ForeignKey('user.id'), nullable=False)
    client_id = Column(BigInteger, ForeignKey('client.client_id'), nullable=False)
    access_level = Column(BigInteger, nullable=False)
    allow_alerts = Column(Boolean, nullable=False)

    user = relationship('User')
    client = relationship('Client')

    UniqueConstraint('user_id', 'client_id')


class User(UserMixin, db.Model):
    __tablename__ = 'user'

    id = Column(BigInteger, primary_key=True)
    user = Column(String(64), unique=True)
    name = Column(String(64), unique=False)
    email = Column(String(120), unique=True)
    uuid = Column(UUID(as_uuid=True), default=uuid.uuid4, nullable=False,
                  server_default=text('gen_random_uuid()'), unique=True)
    password = Column(String(500))
    ctx_case = Column(Integer)
    ctx_human_case = Column(String(256))
    active = Column(Boolean())
    api_key = Column(Text(), unique=True)
    external_id = Column(Text, unique=True)
    in_dark_mode = Column(Boolean())
    has_mini_sidebar = Column(Boolean(), default=False)
    has_deletion_confirmation = Column(Boolean(), default=False)
    is_service_account = Column(Boolean(), default=False)
    mfa_secrets = Column(Text, nullable=True)
    webauthn_credentials = Column(JSON, nullable=True)
<<<<<<< HEAD
=======
    mfa_setup_complete = Column(Boolean(), default=False)
>>>>>>> 768905bc

    def __init__(self, user: str, name: str, email: str, password: str, active: bool,
                 external_id: str = None, is_service_account: bool = False, mfa_secret: str = None,
                 webauthn_credentials: list = None):
        self.user = user
        self.name = name
        self.password = password
        self.email = email
        self.active = active
        self.external_id = external_id
        self.is_service_account = is_service_account
<<<<<<< HEAD
        self.mfa_secrets = mfa_secret or pyotp.random_base32()
=======
        self.mfa_secrets = mfa_secret
        self.mfa_setup_complete = False
>>>>>>> 768905bc
        self.webauthn_credentials = webauthn_credentials or []

    def __repr__(self):
        return str(self.id) + ' - ' + str(self.user)

    def save(self):

        self.api_key = secrets.token_urlsafe(nbytes=64)

        # inject self into db session
        db.session.add(self)
        db.session.commit()

        return self<|MERGE_RESOLUTION|>--- conflicted
+++ resolved
@@ -200,10 +200,7 @@
     is_service_account = Column(Boolean(), default=False)
     mfa_secrets = Column(Text, nullable=True)
     webauthn_credentials = Column(JSON, nullable=True)
-<<<<<<< HEAD
-=======
     mfa_setup_complete = Column(Boolean(), default=False)
->>>>>>> 768905bc
 
     def __init__(self, user: str, name: str, email: str, password: str, active: bool,
                  external_id: str = None, is_service_account: bool = False, mfa_secret: str = None,
@@ -215,12 +212,8 @@
         self.active = active
         self.external_id = external_id
         self.is_service_account = is_service_account
-<<<<<<< HEAD
-        self.mfa_secrets = mfa_secret or pyotp.random_base32()
-=======
         self.mfa_secrets = mfa_secret
         self.mfa_setup_complete = False
->>>>>>> 768905bc
         self.webauthn_credentials = webauthn_credentials or []
 
     def __repr__(self):
