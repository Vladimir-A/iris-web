#!/usr/bin/env python3
#
#  IRIS Source Code
#  Copyright (C) 2021 - Airbus CyberSecurity (SAS)
#  ir@cyberactionlab.net
#
#  This program is free software; you can redistribute it and/or
#  modify it under the terms of the GNU Lesser General Public
#  License as published by the Free Software Foundation; either
#  version 3 of the License, or (at your option) any later version.
#
#  This program is distributed in the hope that it will be useful,
#  but WITHOUT ANY WARRANTY; without even the implied warranty of
#  MERCHANTABILITY or FITNESS FOR A PARTICULAR PURPOSE.  See the GNU
#  Lesser General Public License for more details.
#
#  You should have received a copy of the GNU Lesser General Public License
#  along with this program; if not, write to the Free Software Foundation,
#  Inc., 51 Franklin Street, Fifth Floor, Boston, MA  02110-1301, USA.

import configparser
import logging as log
import os
<<<<<<< HEAD
# --------- Configuration ---------
# read the private configuration file
import sys
from enum import Enum

import requests
import configparser
import os
=======


# --------- Configuration ---------
# read the private configuration file
class IrisConfigException(Exception):
    pass


class IrisConfig(configparser.ConfigParser):
    """ From https://gist.github.com/jeffersfp/586c2570cd2bdb8385693a744aa13122 - @jeffersfp """

    def __init__(self, config_file):
        super(IrisConfig, self).__init__()

        self.read(config_file)
        self.validate_config()

    def validate_config(self):
        required_values = {
            'POSTGRES': {
            },
            'IRIS': {
            },
            'CELERY': {
            },
            'DEVELOPMENT': {
            }
        }

        for section, keys in required_values.items():
            if section not in self:
                raise IrisConfigException(
                    'Missing section %s in the configuration file' % section)

>>>>>>> 72235d04

# --------- Configuration ---------
# read the private configuration file
config = configparser.ConfigParser()

if os.getenv("DOCKERIZED"):
    # The example config file has an invalid value so cfg will stay empty first
    config = IrisConfig(f'app{os.path.sep}config.docker.ini')
else:
    config = IrisConfig(f'app{os.path.sep}config.priv.ini')

# Fetch the values
PG_ACCOUNT_ = os.environ.get('DB_USER', config.get('POSTGRES', 'PG_ACCOUNT'))
PG_PASSWD_ = os.environ.get('DB_PASS', config.get('POSTGRES', 'PG_PASSWD'))
PGA_ACCOUNT_ = os.environ.get('POSTGRES_USER', config.get('POSTGRES', 'PGA_ACCOUNT'))
PGA_PASSWD_ = os.environ.get('POSTGRES_PASSWORD', config.get('POSTGRES', 'PGA_PASSWD'))
PG_SERVER_ = os.environ.get('DB_HOST', config.get('POSTGRES', 'PG_SERVER'))
PG_PORT_ = os.environ.get('DB_PORT', config.get('POSTGRES', 'PG_PORT'))
CELERY_BROKER_ = os.environ.get('CELERY_BROKER',
                                config.get('CELERY', 'BROKER',
                                           fallback=f"amqp://{config.get('CELERY', 'HOST', fallback='rabbitmq')}"))

if os.environ.get('IRIS_WORKER') is None:
    # Flask needs it for CSRF token and stuff
    SECRET_KEY_ = os.environ.get('SECRET_KEY', config.get('IRIS', 'SECRET_KEY'))
    SECURITY_PASSWORD_SALT_ = os.environ.get('SECURITY_PASSWORD_SALT', config.get('IRIS', 'SECURITY_PASSWORD_SALT'))

# Grabs the folder where the script runs.
basedir = os.path.abspath(os.path.dirname(__file__))

# Build of SQLAlchemy connectors. One is admin and the other is only for iris. Admin is needed to create new DB
SQLALCHEMY_BASE_URI = "postgresql+psycopg2://{user}:{passwd}@{server}:{port}/".format(
    user=PG_ACCOUNT_,
    passwd=PG_PASSWD_,
    server=PG_SERVER_,
    port=PG_PORT_
)

SQLALCHEMY_BASEA_URI = "postgresql+psycopg2://{user}:{passwd}@{server}:{port}/".format(
    user=PGA_ACCOUNT_,
    passwd=PGA_PASSWD_,
    server=PG_SERVER_,
    port=PG_PORT_
)


class AuthenticationType(Enum):
    local = 1
    oidc_proxy = 2


authentication_type = getattr(
    getattr(AuthenticationType, config.get('AUTHENTICATION', 'AUTHENTICATION_TYPE', fallback=""), None),
    'name',
    'local'
)

tls_root_ca = config.get('AUTHENTICATION', 'TLS_ROOT_CA', fallback=None)

app_public_url = config.get("IRIS", "APP_PUBLIC_URL", fallback=None)

authentication_logout_url = None
authentication_account_service_url = None
authentication_token_introspection_url = None
authentication_client_id = None
authentication_client_secret = None
authentication_app_admin_role_name = None

if authentication_type == 'oidc_proxy':
    oidc_discovery_url = config.get('AUTHENTICATION', 'OIDC_DISCOVERY_URL', fallback="")
    try:
        oidc_discovery_response = requests.get(oidc_discovery_url, verify=tls_root_ca)

        if oidc_discovery_response.status_code == 200:
            response_json = oidc_discovery_response.json()

            authentication_logout_url = response_json.get('end_session_endpoint')
            authentication_account_service_url = f"{response_json.get('issuer')}/account"
            authentication_token_introspection_url = response_json.get('introspection_endpoint')
        else:
            raise Exception("Unsuccessful authN server discovery")

        authentication_client_id = config.get('AUTHENTICATION', 'OIDC_IRIS_CLIENT_ID')
        authentication_client_secret = config.get('AUTHENTICATION', 'OIDC_IRIS_CLIENT_SECRET')
        authentication_app_admin_role_name = config.get('AUTHENTICATION', 'OIDC_IRIS_ADMIN_ROLE_NAME')
    except Exception as e:
        log.error(f"OIDC ERROR - {e}")
        exit(0)
        pass
    else:
        log.info("OIDC configuration properly parsed")


# --------- CELERY ---------
class CeleryConfig():
    result_backend = "db+" + SQLALCHEMY_BASE_URI + "iris_tasks"  # use database as storage
    broker_url = CELERY_BROKER_
    result_extended = True
    result_serializer = "json"
    worker_pool_restarts = True


# --------- APP ---------
class Config():
    # Handled by bumpversion
    IRIS_VERSION = "v1.4.5"

    API_MIN_VERSION = "1.0.1"
    API_MAX_VERSION = "1.0.4"

    MODULES_INTERFACE_MIN_VERSION = '1.1'
    MODULES_INTERFACE_MAX_VERSION = '1.1'

    if os.environ.get('IRIS_WORKER') is None:
        CSRF_ENABLED = True

        SECRET_KEY = SECRET_KEY_

        SECURITY_PASSWORD_SALT = SECURITY_PASSWORD_SALT_

        SECURITY_LOGIN_USER_TEMPLATE = 'login.html'

    PG_ACCOUNT = PG_ACCOUNT_
    PG_PASSWD = PG_PASSWD_
    PGA_ACCOUNT = PGA_ACCOUNT_
    PGA_PASSWD = PGA_PASSWD_
    PG_SERVER = PG_SERVER_
    PG_PORT = PG_PORT_

    """ SqlAlchemy configuration
    """
    SQLALCHEMY_TRACK_MODIFICATIONS = False

    SQLALCHEMY_DATABASE_URI = SQLALCHEMY_BASE_URI + 'iris_db'
    SQLALCHEMY_BINDS = {
        'iris_tasks': SQLALCHEMY_BASE_URI + 'iris_tasks'
    }

    SQALCHEMY_PIGGER_URI = SQLALCHEMY_BASE_URI

    """ Dropzone configuration
    Set download path, max file upload size and timeout
    """
    APP_PATH = os.path.dirname(os.path.dirname(os.path.abspath(__file__)))

    UPLOADED_PATH = config.get('IRIS', 'UPLOADED_PATH') if config.get('IRIS', 'UPLOADED_PATH',
                                                                      fallback=False) else "/home/iris/downloads"
    TEMPLATES_PATH = config.get('IRIS', 'TEMPLATES_PATH') if config.get('IRIS', 'TEMPLATES_PATH',
                                                                        fallback=False) else "/home/iris/user_templates"
    BACKUP_PATH = config.get('IRIS', 'BACKUP_PATH') if config.get('IRIS', 'BACKUP_PATH',
                                                                  fallback=False) else "/home/iris/server_data/backup"
    UPDATES_PATH = os.path.join(BACKUP_PATH, 'updates')

    RELEASE_URL = config.get('IRIS', 'RELEASE_URL') if config.get('IRIS', 'RELEASE_URL',
                                                                  fallback=False) else "https://api.github.com/repos/dfir-iris/iris-web/releases"

    RELEASE_SIGNATURE_KEY = config.get('IRIS', 'RELEASE_SIGNATURE_KEY') if config.get('IRIS', 'RELEASE_SIGNATURE_KEY',
                                                                                      fallback=False) else "dependencies/DFIR-IRIS_pkey.asc"

    PG_CLIENT_PATH = config.get('IRIS', 'PG_CLIENT_PATH') if config.get('IRIS', 'PG_CLIENT_PATH',
                                                                        fallback=False) else "/usr/bin"
    ASSET_STORE_PATH = config.get('IRIS', 'ASSET_STORE_PATH') if config.get('IRIS', 'ASSET_STORE_PATH',
                                                                            fallback=False) else "/home/iris/server_data/custom_assets"
    DATASTORE_PATH = config.get('IRIS', 'DATASTORE_PATH') if config.get('IRIS', 'DATASTORE_PATH',
                                                                        fallback=False) else "/home/iris/server_data/datastore"
    ASSET_SHOW_PATH = "/static/assets/img/graph"

    UPDATE_DIR_NAME = '_updates_'

    DROPZONE_MAX_FILE_SIZE = 1024 * 1024 * 1024 * 10  # 10 GB

    DROPZONE_TIMEOUT = 15 * 60 * 10000  # 15 Minutes of uploads per file

    """ Celery configuration
    Configure URL and backend
    """
    CELERY = CeleryConfig

    if os.getenv('IRIS_DEV'):
        DEVELOPMENT = True
    else:
        DEVELOPMENT = config.get('DEVELOPMENT', 'IS_DEV_INSTANCE') == "True"

    """
        Authentication configuration
    """
    TLS_ROOT_CA = tls_root_ca

    APP_PUBLIC_URL = app_public_url

    AUTHENTICATION_TYPE = authentication_type
    AUTHENTICATION_LOGOUT_URL = authentication_logout_url
    AUTHENTICATION_ACCOUNT_SERVICE_URL = authentication_account_service_url
    AUTHENTICATION_PROXY_LOGOUT_URL = f"/oauth2/sign_out?rd={AUTHENTICATION_LOGOUT_URL}?redirect_uri={APP_PUBLIC_URL}"
    AUTHENTICATION_TOKEN_INTROSPECTION_URL = authentication_token_introspection_url
    AUTHENTICATION_CLIENT_ID = authentication_client_id
    AUTHENTICATION_CLIENT_SECRET = authentication_client_secret

    AUTHENTICATION_APP_ADMIN_ROLE_NAME = authentication_app_admin_role_name

    """ Caching 
    """
    CACHE_TYPE = "SimpleCache"
    CACHE_DEFAULT_TIMEOUT = 300
<|MERGE_RESOLUTION|>--- conflicted
+++ resolved
@@ -18,20 +18,15 @@
 #  along with this program; if not, write to the Free Software Foundation,
 #  Inc., 51 Franklin Street, Fifth Floor, Boston, MA  02110-1301, USA.
 
-import configparser
-import logging as log
-import os
-<<<<<<< HEAD
 # --------- Configuration ---------
 # read the private configuration file
 import sys
 from enum import Enum
+import logging as log
 
 import requests
 import configparser
 import os
-=======
-
 
 # --------- Configuration ---------
 # read the private configuration file
@@ -65,7 +60,6 @@
                 raise IrisConfigException(
                     'Missing section %s in the configuration file' % section)
 
->>>>>>> 72235d04
 
 # --------- Configuration ---------
 # read the private configuration file
