--- conflicted
+++ resolved
@@ -17,7 +17,6 @@
 #  You should have received a copy of the GNU Lesser General Public License
 #  along with this program; if not, write to the Free Software Foundation,
 #  Inc., 51 Franklin Street, Fifth Floor, Boston, MA  02110-1301, USA.
-<<<<<<< HEAD
 
 import configparser
 import logging as log
@@ -28,14 +27,11 @@
 from enum import Enum
 
 import requests
-=======
 import configparser
 import os
 
 # --------- Configuration ---------
 # read the private configuration file
->>>>>>> 743c21e4
-
 config = configparser.ConfigParser()
 
 if os.getenv("DOCKERIZED"):
@@ -59,14 +55,6 @@
 # Grabs the folder where the script runs.
 basedir = os.path.abspath(os.path.dirname(__file__))
 
-<<<<<<< HEAD
-# --------- LOGGING ---------
-LOG_FORMAT = '%(asctime)s :: %(levelname)s :: %(module)s :: %(funcName)s :: %(message)s'
-LOG_TIME_FORMAT = '%Y-%m-%d %H:%M:%S'
-log.basicConfig(level=log.INFO, format=LOG_FORMAT, datefmt=LOG_TIME_FORMAT)
-
-=======
->>>>>>> 743c21e4
 # Build of SQLAlchemy connectors. One is admin and the other is only for iris. Admin is needed to create new DB
 SQLALCHEMY_BASE_URI = "postgresql+psycopg2://{user}:{passwd}@{server}:{port}/".format(
     user=PG_ACCOUNT_,
@@ -136,16 +124,7 @@
     broker_url = "amqp://localhost" if not os.getenv('DOCKERIZED') else "amqp://rabbitmq"
     result_extended = True
     result_serializer = "json"
-<<<<<<< HEAD
-    task_routes = (
-        [
-            ('app.iris_engine.tasker.tasks.task_kbh_import', {'route': 'case_import'}),
-            ('app.iris_engine.tasker.tasks.task_feed_iris', {'route': 'case_import'})
-        ],
-    )
-=======
     worker_pool_restarts = True
->>>>>>> 743c21e4
 
 
 # --------- APP ---------
@@ -229,7 +208,6 @@
     else:
         DEVELOPMENT = config.get('DEVELOPMENT', 'IS_DEV_INSTANCE') == "True"
 
-<<<<<<< HEAD
     """
         Authentication configuration
     """
@@ -246,9 +224,8 @@
     AUTHENTICATION_CLIENT_SECRET = authentication_client_secret
 
     AUTHENTICATION_APP_ADMIN_ROLE_NAME = authentication_app_admin_role_name
-=======
+
     """ Caching 
     """
     CACHE_TYPE = "SimpleCache"
     CACHE_DEFAULT_TIMEOUT = 300
->>>>>>> 743c21e4
