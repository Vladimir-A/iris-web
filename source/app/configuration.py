#!/usr/bin/env python3
#
#  IRIS Source Code
#  Copyright (C) 2021 - Airbus CyberSecurity (SAS)
#  ir@cyberactionlab.net
#
#  This program is free software; you can redistribute it and/or
#  modify it under the terms of the GNU Lesser General Public
#  License as published by the Free Software Foundation; either
#  version 3 of the License, or (at your option) any later version.
#
#  This program is distributed in the hope that it will be useful,
#  but WITHOUT ANY WARRANTY; without even the implied warranty of
#  MERCHANTABILITY or FITNESS FOR A PARTICULAR PURPOSE.  See the GNU
#  Lesser General Public License for more details.
#
#  You should have received a copy of the GNU Lesser General Public License
#  along with this program; if not, write to the Free Software Foundation,
#  Inc., 51 Franklin Street, Fifth Floor, Boston, MA  02110-1301, USA.

# --------- Configuration ---------
# read the private configuration file
from datetime import timedelta

import ssl

import sys
from enum import Enum
import logging as log

import requests
import configparser
import logging
import os
from pathlib import Path

# --------- Configuration ---------
# read the private configuration file
from azure.core.exceptions import ResourceNotFoundError
from azure.identity import DefaultAzureCredential
from azure.keyvault.secrets import SecretClient


class IrisConfigException(Exception):
    pass


class IrisConfig(configparser.ConfigParser):
    """ From https://gist.github.com/jeffersfp/586c2570cd2bdb8385693a744aa13122 - @jeffersfp """

    def __init__(self, config_file):
        super(IrisConfig, self).__init__()
        self.read(config_file)
        self.validate_config()

        # Azure Key Vault
        self.key_vault_name = self.load('AZURE', 'KEY_VAULT_NAME')
        if self.key_vault_name:
            self.az_credential = DefaultAzureCredential()
            self.az_client = SecretClient(vault_url=f"https://{self.key_vault_name}.vault.azure.net/",
                                          credential=self.az_credential)
            logging.getLogger('azure.core.pipeline.policies.http_logging_policy').setLevel(logging.WARNING)

    def validate_config(self):
        required_values = {
            'POSTGRES': {
            },
            'IRIS': {
            },
            'CELERY': {
            },
            'DEVELOPMENT': {
            }
        }

        for section, keys in required_values.items():
            if section not in self:
                raise IrisConfigException(
                    'Missing section %s in the configuration file' % section)

    def config_key_vault(self):
        """
        Load the settings to connect to Azure Key Vault
        """

    def load(self, section, option, fallback=None):
        """
        Load variable from different sources. Uses the following order
        1. Azure Key Vault
        2. Environment Variable
        3. Environment Variable deprectated
        3. Configuration File
        """

        loaders = [self._load_azure_key_vault,
                   self._load_env, self._load_env_deprecated,
                   self._load_file, self._load_file_deprecated]
        for loader in loaders:
            value = loader(section, option)
            if value:
                return value

        return fallback

    def _load_azure_key_vault(self, section, option):
        if not (hasattr(self, 'key_vault_name') and self.key_vault_name):
            return

        key = f"{section}{option}".replace('_', '-')

        try:
            return self.az_client.get_secret(key).value
        except ResourceNotFoundError:
            return None

    def _load_env(self, section, option):
        return os.environ.get(f"{section}_{option}")

    def _load_env_deprecated(self, section, option):
        # Specify new_value : old_value
        mapping = {
            'POSTGRES_USER': 'DB_USER',
            'POSTGRES_PASSWORD': 'DB_PASS',
            'POSTGRES_ADMIN_USER': 'POSTGRES_USER',
            'POSTGRES_SERVER': 'DB_HOST',
            'POSTGRES_PORT': 'DB_PORT',
            'IRIS_SECRET_KEY': 'SECRET_KEY',
            'IRIS_SECURITY_PASSWORD_SALT': 'SECURITY_PASSWORD_SALT',
            'APP_HOST': 'IRIS_UPSTREAM_SERVER',
            'APP_PORT': 'IRIS_UPSTREAM_PORT'
        }

        new_key = f"{section}_{option}"
        old_key = mapping.get(new_key)
        if not old_key:
            return

        value = os.environ.get(old_key)
        if value:
            logging.warning(f"Environment variable {old_key} used which is deprecated. Please use {new_key}.")

        return value

    def _load_file(self, section, option):
        return self.get(section, option, fallback=None)

    def _load_file_deprecated(self, section, option):
        # Specify new_value : old_value
        mapping = {
            ('POSTGRES', 'USER'): ('POSTGRES', 'PG_ACCOUNT'),
            ('POSTGRES', 'PASSWORD'): ('POSTGRES', 'PG_PASSWD'),
            ('POSTGRES', 'ADMIN_USER'): ('POSTGRES', 'PGA_ACCOUNT'),
            ('POSTGRES', 'ADMIN_PASSWORD'): ('POSTGRES', 'PGA_PASSWD'),
            ('POSTGRES', 'SERVER'): ('POSTGRES', 'PG_SERVER'),
            ('POSTGRES', 'PORT'): ('POSTGRES', 'PG_PORT')
        }

        new_key = (section, option)
        old_key = mapping.get(new_key)
        if not old_key:
            return

        value = self.get(old_key[0], old_key[1], fallback=None)
        if value:
            logging.warning(
                f"Configuration {old_key[0]}.{old_key[1]} found in configuration file. "
                f"This is a deprecated configuration. Please use {new_key[0]}.{new_key[1]}")

        return value


# --------- Configuration ---------
# read the private configuration file
config = configparser.ConfigParser()

if os.getenv("DOCKERIZED"):
    # The example config file has an invalid value so cfg will stay empty first
    config = IrisConfig(f'app{os.path.sep}config.docker.ini')
else:
    config = IrisConfig(f'app{os.path.sep}config.priv.ini')

# Fetch the values
PG_ACCOUNT_ = config.load('POSTGRES', 'USER')
PG_PASSWD_ = config.load('POSTGRES', 'PASSWORD')
PGA_ACCOUNT_ = config.load('POSTGRES', 'ADMIN_USER')
PGA_PASSWD_ = config.load('POSTGRES', 'ADMIN_PASSWORD')
PG_SERVER_ = config.load('POSTGRES', 'SERVER')
PG_PORT_ = config.load('POSTGRES', 'PORT')
CELERY_BROKER_ = config.load('CELERY', 'BROKER',
                             fallback=f"amqp://{config.load('CELERY', 'HOST', fallback='rabbitmq')}")


# Grabs the folder where the script runs.
basedir = os.path.abspath(os.path.dirname(__file__))

# Build of SQLAlchemy connectors. One is admin and the other is only for iris. Admin is needed to create new DB
SQLALCHEMY_BASE_URI = "postgresql+psycopg2://{user}:{passwd}@{server}:{port}/".format(
    user=PG_ACCOUNT_,
    passwd=PG_PASSWD_,
    server=PG_SERVER_,
    port=PG_PORT_
)

SQLALCHEMY_BASEA_URI = "postgresql+psycopg2://{user}:{passwd}@{server}:{port}/".format(
    user=PGA_ACCOUNT_,
    passwd=PGA_PASSWD_,
    server=PG_SERVER_,
    port=PG_PORT_
)

SQLALCHEMY_BASE_ADMIN_URI = "postgresql+psycopg2://{user}:{passwd}@{server}:{port}/".format(user=PGA_ACCOUNT_,
                                                                                            passwd=PGA_PASSWD_,
                                                                                            server=PG_SERVER_,
                                                                                            port=PG_PORT_)


class AuthenticationType(Enum):
    local = 1
    oidc_proxy = 2


authentication_type = os.environ.get('IRIS_AUTHENTICATION_TYPE',
                                     config.get('AUTHENTICATION', 'AUTHENTICATION_TYPE', fallback="local"))

authentication_create_user_if_not_exists = config.load('IRIS', 'AUTHENTICATION_CREATE_USER_IF_NOT_EXIST')

tls_root_ca = os.environ.get('TLS_ROOT_CA',
                             config.get('AUTHENTICATION', 'TLS_ROOT_CA', fallback=None))

authentication_logout_url = None
authentication_account_service_url = None
authentication_token_introspection_url = None
authentication_client_id = None
authentication_client_secret = None
authentication_app_admin_role_name = None


if authentication_type == 'oidc_proxy':
    oidc_discovery_url = config.load('OIDC', 'IRIS_DISCOVERY_URL', fallback="")

    try:
        oidc_discovery_response = requests.get(oidc_discovery_url, verify=tls_root_ca)

        if oidc_discovery_response.status_code == 200:
            response_json = oidc_discovery_response.json()
            authentication_logout_url = response_json.get('end_session_endpoint')
            authentication_account_service_url = f"{response_json.get('issuer')}/account"
            authentication_token_introspection_url = response_json.get('introspection_endpoint')
            authentication_jwks_url = response_json.get('jwks_uri')

        else:
            raise Exception("Unsuccessful authN server discovery")

        authentication_client_id = config.load('OIDC', 'IRIS_CLIENT_ID', fallback="")

        authentication_client_secret = config.load('OIDC', 'IRIS_CLIENT_SECRET', fallback="")

        authentication_app_admin_role_name = config.load('OIDC', 'IRIS_ADMIN_ROLE_NAME', fallback="")
    except Exception as e:
        log.error(f"OIDC ERROR - {e}")
        exit(0)
        pass
    else:
        log.info("OIDC configuration properly parsed")


# --------- CELERY ---------
class CeleryConfig():
    result_backend = "db+" + SQLALCHEMY_BASE_URI + "iris_tasks"  # use database as storage
    broker_url = CELERY_BROKER_
    result_extended = True
    result_serializer = "json"
    worker_pool_restarts = True


# --------- APP ---------
class Config():
    # Handled by bumpversion
    IRIS_VERSION = "v1.4.5"

    API_MIN_VERSION = "1.0.1"
    API_MAX_VERSION = "1.0.4"

    MODULES_INTERFACE_MIN_VERSION = '1.1'
    MODULES_INTERFACE_MAX_VERSION = '1.1'

    if os.environ.get('IRIS_WORKER') is None:
        CSRF_ENABLED = True

        SECRET_KEY = config.load('IRIS', 'SECRET_KEY')

        SECURITY_PASSWORD_SALT = config.load('IRIS', 'SECURITY_PASSWORD_SALT')

        SECURITY_LOGIN_USER_TEMPLATE = 'login.html'

    PERMANENT_SESSION_LIFETIME = timedelta(hours=24)
    SESSION_COOKIE_SAMESITE = 'Lax'
    SESSION_COOKIE_SECURE = True

    PG_ACCOUNT = PG_ACCOUNT_
    PG_PASSWD = PG_PASSWD_
    PGA_ACCOUNT = PGA_ACCOUNT_
    PGA_PASSWD = PGA_PASSWD_
    PG_SERVER = PG_SERVER_
    PG_PORT = PG_PORT_

<<<<<<< HEAD
    DEMO_MODE_ENABLED = config.load('IRIS_DEMO', 'ENABLED', fallback=False)
    DEMO_DOMAIN = config.load('IRIS_DEMO', 'DOMAIN', fallback='')
=======
    WTF_CSRF_TIME_LIMIT = None
>>>>>>> 049023a0

    """ SqlAlchemy configuration
    """
    SQLALCHEMY_TRACK_MODIFICATIONS = False

    SQLALCHEMY_DATABASE_URI = SQLALCHEMY_BASE_URI + 'iris_db'
    SQLALCHEMY_BINDS = {
        'iris_tasks': SQLALCHEMY_BASE_URI + 'iris_tasks'
    }

    SQALCHEMY_PIGGER_URI = SQLALCHEMY_BASE_URI

    """ Dropzone configuration
    Set download path, max file upload size and timeout
    """
    APP_PATH = os.path.dirname(os.path.dirname(os.path.abspath(__file__)))

    UPLOADED_PATH = config.load('IRIS', 'UPLOADED_PATH', fallback="/home/iris/downloads")
    TEMPLATES_PATH = config.load('IRIS', 'TEMPLATES_PATH', fallback="/home/iris/user_templates")
    BACKUP_PATH = config.load('IRIS', 'BACKUP_PATH', fallback="/home/iris/server_data/backup")
    UPDATES_PATH = os.path.join(BACKUP_PATH, 'updates')

    RELEASE_URL = config.load('IRIS', 'RELEASE_URL',
                              fallback="https://api.github.com/repos/dfir-iris/iris-web/releases")

    RELEASE_SIGNATURE_KEY = config.load('IRIS', 'RELEASE_SIGNATURE_KEY', fallback="dependencies/DFIR-IRIS_pkey.asc")

    PG_CLIENT_PATH = config.load('IRIS', 'PG_CLIENT_PATH', fallback="/usr/bin")
    ASSET_STORE_PATH = config.load('IRIS', 'ASSET_STORE_PATH', fallback="/home/iris/server_data/custom_assets")
    DATASTORE_PATH = config.load('IRIS', 'DATASTORE_PATH', fallback="/home/iris/server_data/datastore")
    ASSET_SHOW_PATH = "/static/assets/img/graph"

    ORGANISATION_NAME = config.load('IRIS', 'ORGANISATION_NAME', fallback='')

    UPDATE_DIR_NAME = '_updates_'

    DROPZONE_MAX_FILE_SIZE = 1024 * 1024 * 1024 * 10  # 10 GB

    DROPZONE_TIMEOUT = 15 * 60 * 10000  # 15 Minutes of uploads per file

    """ Celery configuration
    Configure URL and backend
    """
    CELERY = CeleryConfig

    if os.getenv('IRIS_DEV'):
        DEVELOPMENT = True
    else:
        DEVELOPMENT = config.load('DEVELOPMENT', 'IS_DEV_INSTANCE') == "True"

    """
        Authentication configuration
    """
    TLS_ROOT_CA = tls_root_ca

    AUTHENTICATION_TYPE = authentication_type
    AUTHENTICATION_CREATE_USER_IF_NOT_EXIST = (authentication_create_user_if_not_exists == "True")

    if authentication_type == 'oidc_proxy':
        AUTHENTICATION_LOGOUT_URL = authentication_logout_url
        AUTHENTICATION_ACCOUNT_SERVICE_URL = authentication_account_service_url
        AUTHENTICATION_PROXY_LOGOUT_URL = f"/oauth2/sign_out?rd={AUTHENTICATION_LOGOUT_URL}?redirect_uri=/dashboard"
        AUTHENTICATION_TOKEN_INTROSPECTION_URL = authentication_token_introspection_url
        AUTHENTICATION_JWKS_URL = authentication_jwks_url
        AUTHENTICATION_CLIENT_ID = authentication_client_id
        AUTHENTICATION_CLIENT_SECRET = authentication_client_secret
        AUTHENTICATION_AUDIENCE = config.load('OIDC', 'IRIS_AUDIENCE', fallback="")
        AUTHENTICATION_VERIFY_TOKEN_EXP = config.load('OIDC', 'IRIS_VERIFY_TOKEN_EXPIRATION',
                                                      fallback=True)
        AUTHENTICATION_TOKEN_VERIFY_MODE = config.load('OIDC', 'IRIS_TOKEN_VERIFY_MODE',
                                                       fallback='signature')
        AUTHENTICATION_INIT_ADMINISTRATOR_EMAIL = config.load('OIDC', 'IRIS_INIT_ADMINISTRATOR_EMAIL',
                                                              fallback="")
        AUTHENTICATION_APP_ADMIN_ROLE_NAME = authentication_app_admin_role_name

    elif authentication_type == 'ldap':
        LDAP_SERVER = config.load('LDAP', 'SERVER')
        if LDAP_SERVER is None:
            raise Exception('LDAP enabled and no server configured')

        LDAP_PORT = config.load('LDAP', 'PORT')
        if LDAP_PORT is None:
            raise Exception('LDAP enabled and no server configured')

        LDAP_USER_PREFIX = config.load('LDAP', 'USER_PREFIX')
        if LDAP_USER_PREFIX is None:
            raise Exception('LDAP enabled and no user prefix configured')

        LDAP_USER_SUFFIX = config.load('LDAP', 'USER_SUFFIX')
        if LDAP_USER_SUFFIX is None:
            raise Exception('LDAP enabled and no user suffix configured')

        LDAP_USE_SSL = config.load('LDAP', 'USE_SSL', fallback='True')
        LDAP_USE_SSL = (LDAP_USE_SSL == 'True')

        LDAP_VALIDATE_CERTIFICATE = config.load('LDAP', 'VALIDATE_CERTIFICATE', fallback='True')
        LDAP_VALIDATE_CERTIFICATE = (LDAP_VALIDATE_CERTIFICATE == 'True')

        ldap_tls_v = config.load('LDAP', 'TLS_VERSION', '1.2')
        if ldap_tls_v not in ['1.0', '1.1', '1.2']:
            raise Exception(f'Unsupported LDAP TLS version {ldap_tls_v}')

        if ldap_tls_v == '1.1':
            LDAP_TLS_VERSION = ssl.PROTOCOL_TLSv1_1
        elif ldap_tls_v == '1.2':
            LDAP_TLS_VERSION = ssl.PROTOCOL_TLSv1_2
        elif ldap_tls_v == '1.0':
            LDAP_TLS_VERSION = ssl.PROTOCOL_TLSv1

        proto = 'ldaps' if LDAP_USE_SSL else 'ldap'
        LDAP_CONNECT_STRING = f'{proto}://{LDAP_SERVER}:{LDAP_PORT}'

        if LDAP_USE_SSL:
            LDAP_SERVER_CERTIFICATE = config.load('LDAP', 'SERVER_CERTIFICATE')
            if not Path(f'certificates/ldap/{LDAP_SERVER_CERTIFICATE}').is_file():
                log.error(f'Unable to read LDAP certificate file certificates/ldap/{LDAP_SERVER_CERTIFICATE}')
                raise Exception(f'Unable to read LDAP certificate file certificates/ldap/{LDAP_SERVER_CERTIFICATE}')

            LDAP_PRIVATE_KEY = config.load('LDAP', 'PRIVATE_KEY')
            if not Path(f'certificates/ldap/{LDAP_PRIVATE_KEY}').is_file():
                log.error(f'Unable to read LDAP certificate file certificates/ldap/{LDAP_PRIVATE_KEY}')
                raise Exception(f'Unable to read LDAP certificate file certificates/ldap/{LDAP_PRIVATE_KEY}')

            PRIVATE_KEY_PASSWORD = config.load('LDAP', 'PRIVATE_KEY_PASSWORD', fallback=None)

    """ Caching 
    """
    CACHE_TYPE = "SimpleCache"
    CACHE_DEFAULT_TIMEOUT = 300<|MERGE_RESOLUTION|>--- conflicted
+++ resolved
@@ -304,12 +304,9 @@
     PG_SERVER = PG_SERVER_
     PG_PORT = PG_PORT_
 
-<<<<<<< HEAD
     DEMO_MODE_ENABLED = config.load('IRIS_DEMO', 'ENABLED', fallback=False)
     DEMO_DOMAIN = config.load('IRIS_DEMO', 'DOMAIN', fallback='')
-=======
     WTF_CSRF_TIME_LIMIT = None
->>>>>>> 049023a0
 
     """ SqlAlchemy configuration
     """
