--- conflicted
+++ resolved
@@ -117,12 +117,7 @@
     Set download path, max file upload size and timeout
     """
     APP_PATH = os.path.dirname(os.path.dirname(os.path.abspath(__file__)))
-<<<<<<< HEAD
-    UPLOADED_PATH = config.get('IRIS', 'UPLOADED_PATH') if config.get('IRIS', 'UPLOADED_PATH', fallback=False) else "/home/iris/downloads"
-    TEMPLATES_PATH = config.get('IRIS', 'TEMPLATES_PATH') if config.get('IRIS', 'TEMPLATES_PATH', fallback=False) else "/home/iris/user_templates"
-    ASSET_STORE_PATH = config.get('IRIS', 'ASSET_STORE_PATH') if config.get('IRIS', 'ASSET_STORE_PATH', fallback=False) else "/home/iris/server_data/custom_assets"
-    ASSET_SHOW_PATH = "/static/assets/img/graph"
-=======
+
     UPLOADED_PATH = config.get('IRIS', 'UPLOADED_PATH') if config.get('IRIS', 'UPLOADED_PATH',
                                                                       fallback=False) else "/home/iris/downloads"
     TEMPLATES_PATH = config.get('IRIS', 'TEMPLATES_PATH') if config.get('IRIS', 'TEMPLATES_PATH',
@@ -133,9 +128,11 @@
 
     PG_CLIENT_PATH = config.get('IRIS', 'PG_CLIENT_PATH') if config.get('IRIS', 'PG_CLIENT_PATH',
                                                                         fallback=False) else "/usr/bin"
->>>>>>> 1cfa2699
+    ASSET_STORE_PATH = config.get('IRIS', 'ASSET_STORE_PATH') if config.get('IRIS', 'ASSET_STORE_PATH',
+                                                                            fallback=False) else "/home/iris/server_data/custom_assets"
+    ASSET_SHOW_PATH = "/static/assets/img/graph"
 
-    
+
     UPDATE_DIR_NAME = '_updates_'
 
     DROPZONE_MAX_FILE_SIZE = 1024
