--- conflicted
+++ resolved
@@ -11,13 +11,12 @@
 SECRET_KEY = AVerySuperSecretKey-SoNotThisOne
 SECURITY_PASSWORD_SALT = ARandomSalt-NotThisOneEither
 
-<<<<<<< HEAD
 [AUTHENTICATION]
 # value: local | oidc_proxy
 AUTHENTICATION_TYPE = __TO_CHANGE__
 
 # OIDC_PROXY TYPE
-# Usefull if AuthN server does not have a certificate signed by a trusted CA
+# Useful if AuthN server does not have a certificate signed by a trusted CA
 TLS_ROOT_CA = __TO_CHANGE__
 
 OIDC_DISCOVERY_URL = __TO_CHANGE__
@@ -25,10 +24,9 @@
 OIDC_IRIS_CLIENT_SECRET = __TO_CHANGE__
 
 OIDC_IRIS_ADMIN_ROLE_NAME = __TO_CHANGE__
-=======
+
 [CELERY]
 BROKER = amqp://localhost
->>>>>>> 72235d04
 
 [DEVELOPMENT]
 IS_DEV_INSTANCE = False