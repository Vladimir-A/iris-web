--- conflicted
+++ resolved
@@ -55,15 +55,12 @@
 ```python
 #!/usr/bin/env python3
 ```
-<<<<<<< HEAD
 * use string interpolation (f-strings, https://peps.python.org/pep-0498/),
   rather than the string `format` method (https://podalirius.net/en/articles/python-format-string-vulnerabilities/)
-=======
 * prefix names of all private fields, methods and variables with underscore (_).
   This allows any code maintainer to immediately spot which code elements can be freely modified
   without having to worry about the external context.
   Note: private elements are only called within the modules in which they are defined.
->>>>>>> 9824f87b
 
 ## Code
 The code should be pretty easy to apprehend. It's not perfect, but it will improve over time.
